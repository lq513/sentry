--- conflicted
+++ resolved
@@ -403,7 +403,92 @@
             assert len(data) == 1, query_fn
             assert [item["user.display"] for item in data] == ["bruce@example.com"]
 
-<<<<<<< HEAD
+    def test_transaction_status(self):
+        data = load_data("transaction", timestamp=before_now(minutes=1))
+        data["transaction"] = "/test_transaction/success"
+        data["contexts"]["trace"]["status"] = "ok"
+        self.store_event(data, project_id=self.project.id)
+
+        data = load_data("transaction", timestamp=before_now(minutes=1))
+        data["transaction"] = "/test_transaction/aborted"
+        data["contexts"]["trace"]["status"] = "aborted"
+        self.store_event(data, project_id=self.project.id)
+
+        data = load_data("transaction", timestamp=before_now(minutes=1))
+        data["transaction"] = "/test_transaction/already_exists"
+        data["contexts"]["trace"]["status"] = "already_exists"
+        self.store_event(data, project_id=self.project.id)
+
+        for query_fn in [discover.query, discover.wip_snql_query]:
+            result = query_fn(
+                selected_columns=["transaction.status"],
+                query="",
+                params={
+                    "organization_id": self.organization.id,
+                    "project_id": [self.project.id],
+                    "start": self.two_min_ago,
+                    "end": self.now,
+                },
+            )
+            data = result["data"]
+            assert len(data) == 3
+            assert {
+                data[0]["transaction.status"],
+                data[1]["transaction.status"],
+                data[2]["transaction.status"],
+            } == {0, 10, 6}
+
+    def test_transaction_status_filter(self):
+        data = load_data("transaction", timestamp=before_now(minutes=1))
+        data["transaction"] = "/test_transaction/success"
+        data["contexts"]["trace"]["status"] = "ok"
+        self.store_event(data, project_id=self.project.id)
+        self.store_event(data, project_id=self.project.id)
+
+        data = load_data("transaction", timestamp=before_now(minutes=1))
+        data["transaction"] = "/test_transaction/already_exists"
+        data["contexts"]["trace"]["status"] = "already_exists"
+        self.store_event(data, project_id=self.project.id)
+
+        def run_query(query, expected_statuses, message):
+            for query_fn in [discover.query, discover.wip_snql_query]:
+                result = query_fn(
+                    selected_columns=["transaction.status"],
+                    query=query,
+                    params={
+                        "organization_id": self.organization.id,
+                        "project_id": [self.project.id],
+                        "start": self.two_min_ago,
+                        "end": self.now,
+                    },
+                )
+                data = result["data"]
+                assert len(data) == len(
+                    expected_statuses
+                ), f"failed with '{query_fn.__name__}' due to {message}"
+                assert sorted(item["transaction.status"] for item in data) == sorted(
+                    expected_statuses
+                ), f"failed with '{query_fn.__name__}' due to {message} condition"
+
+        run_query("has:transaction.status transaction.status:ok", [0, 0], "status 'ok'")
+        run_query(
+            "has:transaction.status transaction.status:[ok,already_exists]",
+            [0, 0, 6],
+            "status 'ok' or 'already_exists'",
+        )
+        run_query("has:transaction.status !transaction.status:ok", [6], "status not 'ok'")
+        run_query(
+            "has:transaction.status !transaction.status:already_exists",
+            [0, 0],
+            "status not 'already_exists'",
+        )
+        run_query(
+            "has:transaction.status !transaction.status:[ok,already_exists]",
+            [],
+            "status not 'ok' and not 'already_exists'",
+        )
+        run_query("!has:transaction.status", [], "status nonexistant")
+
     def test_all_aggregates(self):
         data = load_data("transaction", timestamp=self.two_min_ago)
         self.store_event(data=data, project_id=self.project.id)
@@ -421,27 +506,6 @@
         for query_fn in [discover.query, discover.wip_snql_query]:
             result = query_fn(
                 selected_columns=[aggregate[0] for aggregate in aggregates],
-=======
-    def test_transaction_status(self):
-        data = load_data("transaction", timestamp=before_now(minutes=1))
-        data["transaction"] = "/test_transaction/success"
-        data["contexts"]["trace"]["status"] = "ok"
-        self.store_event(data, project_id=self.project.id)
-
-        data = load_data("transaction", timestamp=before_now(minutes=1))
-        data["transaction"] = "/test_transaction/aborted"
-        data["contexts"]["trace"]["status"] = "aborted"
-        self.store_event(data, project_id=self.project.id)
-
-        data = load_data("transaction", timestamp=before_now(minutes=1))
-        data["transaction"] = "/test_transaction/already_exists"
-        data["contexts"]["trace"]["status"] = "already_exists"
-        self.store_event(data, project_id=self.project.id)
-
-        for query_fn in [discover.query, discover.wip_snql_query]:
-            result = query_fn(
-                selected_columns=["transaction.status"],
->>>>>>> d7d599bb
                 query="",
                 params={
                     "organization_id": self.organization.id,
@@ -451,7 +515,6 @@
                 },
             )
             data = result["data"]
-<<<<<<< HEAD
             assert len(data) == 1, query_fn
             for function, alias, expected in aggregates:
                 assert data[0][alias] == expected, (query_fn, function)
@@ -492,65 +555,6 @@
             assert len(data) == 1, query_fn
             for function, condition, alias, expected in aggregates:
                 assert data[0][alias] == expected, (query_fn, function)
-=======
-            assert len(data) == 3
-            assert {
-                data[0]["transaction.status"],
-                data[1]["transaction.status"],
-                data[2]["transaction.status"],
-            } == {0, 10, 6}
-
-    def test_transaction_status_filter(self):
-        data = load_data("transaction", timestamp=before_now(minutes=1))
-        data["transaction"] = "/test_transaction/success"
-        data["contexts"]["trace"]["status"] = "ok"
-        self.store_event(data, project_id=self.project.id)
-        self.store_event(data, project_id=self.project.id)
-
-        data = load_data("transaction", timestamp=before_now(minutes=1))
-        data["transaction"] = "/test_transaction/already_exists"
-        data["contexts"]["trace"]["status"] = "already_exists"
-        self.store_event(data, project_id=self.project.id)
-
-        def run_query(query, expected_statuses, message):
-            for query_fn in [discover.query, discover.wip_snql_query]:
-                result = query_fn(
-                    selected_columns=["transaction.status"],
-                    query=query,
-                    params={
-                        "organization_id": self.organization.id,
-                        "project_id": [self.project.id],
-                        "start": self.two_min_ago,
-                        "end": self.now,
-                    },
-                )
-                data = result["data"]
-                assert len(data) == len(
-                    expected_statuses
-                ), f"failed with '{query_fn.__name__}' due to {message}"
-                assert sorted(item["transaction.status"] for item in data) == sorted(
-                    expected_statuses
-                ), f"failed with '{query_fn.__name__}' due to {message} condition"
-
-        run_query("has:transaction.status transaction.status:ok", [0, 0], "status 'ok'")
-        run_query(
-            "has:transaction.status transaction.status:[ok,already_exists]",
-            [0, 0, 6],
-            "status 'ok' or 'already_exists'",
-        )
-        run_query("has:transaction.status !transaction.status:ok", [6], "status not 'ok'")
-        run_query(
-            "has:transaction.status !transaction.status:already_exists",
-            [0, 0],
-            "status not 'already_exists'",
-        )
-        run_query(
-            "has:transaction.status !transaction.status:[ok,already_exists]",
-            [],
-            "status not 'ok' and not 'already_exists'",
-        )
-        run_query("!has:transaction.status", [], "status nonexistant")
->>>>>>> d7d599bb
 
     def test_field_aliasing_in_selected_columns(self):
         result = discover.query(
