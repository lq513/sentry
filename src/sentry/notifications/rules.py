--- conflicted
+++ resolved
@@ -10,14 +10,9 @@
     get_interface_list,
     get_link,
     get_rules,
-<<<<<<< HEAD
     get_integration_link,
     has_integrations,
     has_alert_integration,
-=======
-    has_integration_installed,
-    has_integrations,
->>>>>>> 0f5d8382
 )
 from sentry.notifications.utils.participants import get_send_to
 from sentry.plugins.base.structs import Notification
