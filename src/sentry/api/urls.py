from django.conf.urls import include, url

from sentry.data_export.endpoints.data_export import DataExportEndpoint
from sentry.data_export.endpoints.data_export_details import DataExportDetailsEndpoint
from sentry.discover.endpoints.discover_key_transactions import (
    IsKeyTransactionEndpoint,
    KeyTransactionEndpoint,
)
from sentry.discover.endpoints.discover_query import DiscoverQueryEndpoint
from sentry.discover.endpoints.discover_saved_queries import DiscoverSavedQueriesEndpoint
from sentry.discover.endpoints.discover_saved_query_detail import DiscoverSavedQueryDetailEndpoint
from sentry.incidents.endpoints.organization_alert_rule_available_action_index import (
    OrganizationAlertRuleAvailableActionIndexEndpoint,
)
from sentry.incidents.endpoints.organization_alert_rule_details import (
    OrganizationAlertRuleDetailsEndpoint,
)
from sentry.incidents.endpoints.organization_alert_rule_index import (
    OrganizationAlertRuleIndexEndpoint,
    OrganizationCombinedRuleIndexEndpoint,
)
from sentry.incidents.endpoints.organization_incident_activity_index import (
    OrganizationIncidentActivityIndexEndpoint,
)
from sentry.incidents.endpoints.organization_incident_comment_details import (
    OrganizationIncidentCommentDetailsEndpoint,
)
from sentry.incidents.endpoints.organization_incident_comment_index import (
    OrganizationIncidentCommentIndexEndpoint,
)
from sentry.incidents.endpoints.organization_incident_details import (
    OrganizationIncidentDetailsEndpoint,
)
from sentry.incidents.endpoints.organization_incident_index import OrganizationIncidentIndexEndpoint
from sentry.incidents.endpoints.organization_incident_seen import OrganizationIncidentSeenEndpoint
from sentry.incidents.endpoints.organization_incident_stats import OrganizationIncidentStatsEndpoint
from sentry.incidents.endpoints.organization_incident_subscription_index import (
    OrganizationIncidentSubscriptionIndexEndpoint,
)
from sentry.incidents.endpoints.project_alert_rule_details import ProjectAlertRuleDetailsEndpoint
from sentry.incidents.endpoints.project_alert_rule_index import (
    ProjectAlertRuleIndexEndpoint,
    ProjectCombinedRuleIndexEndpoint,
)
from sentry.incidents.endpoints.project_alert_rule_task_details import (
    ProjectAlertRuleTaskDetailsEndpoint,
)

from .endpoints.accept_organization_invite import AcceptOrganizationInvite
from .endpoints.accept_project_transfer import AcceptProjectTransferEndpoint
from .endpoints.api_application_details import ApiApplicationDetailsEndpoint
from .endpoints.api_applications import ApiApplicationsEndpoint
from .endpoints.api_authorizations import ApiAuthorizationsEndpoint
from .endpoints.api_tokens import ApiTokensEndpoint
from .endpoints.assistant import AssistantEndpoint
from .endpoints.auth_config import AuthConfigEndpoint
from .endpoints.auth_index import AuthIndexEndpoint
from .endpoints.auth_login import AuthLoginEndpoint
from .endpoints.authenticator_index import AuthenticatorIndexEndpoint
from .endpoints.broadcast_details import BroadcastDetailsEndpoint
from .endpoints.broadcast_index import BroadcastIndexEndpoint
from .endpoints.builtin_symbol_sources import BuiltinSymbolSourcesEndpoint
from .endpoints.catchall import CatchallEndpoint
from .endpoints.chunk import ChunkUploadEndpoint
from .endpoints.data_scrubbing_selector_suggestions import DataScrubbingSelectorSuggestionsEndpoint
from .endpoints.debug_files import (
    AssociateDSymFilesEndpoint,
    DebugFilesEndpoint,
    DifAssembleEndpoint,
    SourceMapsEndpoint,
    UnknownDebugFilesEndpoint,
)
from .endpoints.event_apple_crash_report import EventAppleCrashReportEndpoint
from .endpoints.event_attachment_details import EventAttachmentDetailsEndpoint
from .endpoints.event_attachments import EventAttachmentsEndpoint
from .endpoints.event_file_committers import EventFileCommittersEndpoint
from .endpoints.event_grouping_info import EventGroupingInfoEndpoint
from .endpoints.event_owners import EventOwnersEndpoint
from .endpoints.external_team import ExternalTeamEndpoint
from .endpoints.external_team_details import ExternalTeamDetailsEndpoint
from .endpoints.external_user import ExternalUserEndpoint
from .endpoints.external_user_details import ExternalUserDetailsEndpoint
from .endpoints.filechange import CommitFileChangeEndpoint
from .endpoints.group_attachments import GroupAttachmentsEndpoint
from .endpoints.group_current_release import GroupCurrentReleaseEndpoint
from .endpoints.group_details import GroupDetailsEndpoint
from .endpoints.group_events import GroupEventsEndpoint
from .endpoints.group_events_latest import GroupEventsLatestEndpoint
from .endpoints.group_events_oldest import GroupEventsOldestEndpoint
from .endpoints.group_external_issue_details import GroupExternalIssueDetailsEndpoint
from .endpoints.group_external_issues import GroupExternalIssuesEndpoint
from .endpoints.group_first_last_release import GroupFirstLastReleaseEndpoint
from .endpoints.group_hashes import GroupHashesEndpoint
from .endpoints.group_integration_details import GroupIntegrationDetailsEndpoint
from .endpoints.group_integrations import GroupIntegrationsEndpoint
from .endpoints.group_notes import GroupNotesEndpoint
from .endpoints.group_notes_details import GroupNotesDetailsEndpoint
from .endpoints.group_participants import GroupParticipantsEndpoint
from .endpoints.group_reprocessing import GroupReprocessingEndpoint
from .endpoints.group_similar_issues import GroupSimilarIssuesEndpoint
from .endpoints.group_stats import GroupStatsEndpoint
from .endpoints.group_tagkey_details import GroupTagKeyDetailsEndpoint
from .endpoints.group_tagkey_values import GroupTagKeyValuesEndpoint
from .endpoints.group_tags import GroupTagsEndpoint
from .endpoints.group_tombstone import GroupTombstoneEndpoint
from .endpoints.group_tombstone_details import GroupTombstoneDetailsEndpoint
from .endpoints.group_user_reports import GroupUserReportsEndpoint
from .endpoints.grouping_configs import GroupingConfigsEndpoint
from .endpoints.index import IndexEndpoint
from .endpoints.internal_environment import InternalEnvironmentEndpoint
from .endpoints.internal_mail import InternalMailEndpoint
from .endpoints.internal_packages import InternalPackagesEndpoint
from .endpoints.internal_queue_tasks import InternalQueueTasksEndpoint
from .endpoints.internal_quotas import InternalQuotasEndpoint
from .endpoints.internal_stats import InternalStatsEndpoint
from .endpoints.internal_warnings import InternalWarningsEndpoint
from .endpoints.monitor_checkin_details import MonitorCheckInDetailsEndpoint
from .endpoints.monitor_checkins import MonitorCheckInsEndpoint
from .endpoints.monitor_details import MonitorDetailsEndpoint
from .endpoints.monitor_stats import MonitorStatsEndpoint
from .endpoints.organization_access_request_details import OrganizationAccessRequestDetailsEndpoint
from .endpoints.organization_activity import OrganizationActivityEndpoint
from .endpoints.organization_api_key_details import OrganizationApiKeyDetailsEndpoint
from .endpoints.organization_api_key_index import OrganizationApiKeyIndexEndpoint
from .endpoints.organization_auditlogs import OrganizationAuditLogsEndpoint
from .endpoints.organization_auth_provider_details import OrganizationAuthProviderDetailsEndpoint
from .endpoints.organization_auth_provider_send_reminders import (
    OrganizationAuthProviderSendRemindersEndpoint,
)
from .endpoints.organization_auth_providers import OrganizationAuthProvidersEndpoint
from .endpoints.organization_avatar import OrganizationAvatarEndpoint
from .endpoints.organization_code_mapping_details import OrganizationCodeMappingDetailsEndpoint
from .endpoints.organization_code_mappings import OrganizationCodeMappingsEndpoint
from .endpoints.organization_config_integrations import OrganizationConfigIntegrationsEndpoint
from .endpoints.organization_config_repositories import OrganizationConfigRepositoriesEndpoint
from .endpoints.organization_dashboard_details import OrganizationDashboardDetailsEndpoint
from .endpoints.organization_dashboard_widget_details import (
    OrganizationDashboardWidgetDetailsEndpoint,
)
from .endpoints.organization_dashboards import OrganizationDashboardsEndpoint
from .endpoints.organization_details import OrganizationDetailsEndpoint
from .endpoints.organization_environments import OrganizationEnvironmentsEndpoint
from .endpoints.organization_event_details import OrganizationEventDetailsEndpoint
from .endpoints.organization_eventid import EventIdLookupEndpoint
from .endpoints.organization_events import (
    OrganizationEventsGeoEndpoint,
    OrganizationEventsV2Endpoint,
)
from .endpoints.organization_events_facets import OrganizationEventsFacetsEndpoint
from .endpoints.organization_events_facets_performance import (
    OrganizationEventsFacetsPerformanceEndpoint,
)
from .endpoints.organization_events_histogram import OrganizationEventsHistogramEndpoint
from .endpoints.organization_events_meta import (
    OrganizationEventBaseline,
    OrganizationEventsMetaEndpoint,
    OrganizationEventsRelatedIssuesEndpoint,
)
from .endpoints.organization_events_stats import OrganizationEventsStatsEndpoint
from .endpoints.organization_events_trace import (
    OrganizationEventsTraceEndpoint,
    OrganizationEventsTraceLightEndpoint,
    OrganizationEventsTraceMetaEndpoint,
)
from .endpoints.organization_events_trends import (
    OrganizationEventsTrendsEndpoint,
    OrganizationEventsTrendsStatsEndpoint,
)
from .endpoints.organization_events_vitals import OrganizationEventsVitalsEndpoint
from .endpoints.organization_group_index import OrganizationGroupIndexEndpoint
from .endpoints.organization_group_index_stats import OrganizationGroupIndexStatsEndpoint
from .endpoints.organization_has_mobile_app_events import OrganizationHasMobileAppEvents
from .endpoints.organization_index import OrganizationIndexEndpoint
from .endpoints.organization_integration_details import OrganizationIntegrationDetailsEndpoint
from .endpoints.organization_integration_repos import OrganizationIntegrationReposEndpoint
from .endpoints.organization_integration_request import OrganizationIntegrationRequestEndpoint
from .endpoints.organization_integration_serverless_functions import (
    OrganizationIntegrationServerlessFunctionsEndpoint,
)
from .endpoints.organization_integrations import OrganizationIntegrationsEndpoint
from .endpoints.organization_invite_request_details import OrganizationInviteRequestDetailsEndpoint
from .endpoints.organization_invite_request_index import OrganizationInviteRequestIndexEndpoint
from .endpoints.organization_issues_count import OrganizationIssuesCountEndpoint
from .endpoints.organization_issues_new import OrganizationIssuesNewEndpoint
from .endpoints.organization_issues_resolved_in_release import (
    OrganizationIssuesResolvedInReleaseEndpoint,
)
from .endpoints.organization_join_request import OrganizationJoinRequestEndpoint
from .endpoints.organization_member_details import OrganizationMemberDetailsEndpoint
from .endpoints.organization_member_index import OrganizationMemberIndexEndpoint
from .endpoints.organization_member_issues_assigned import OrganizationMemberIssuesAssignedEndpoint
from .endpoints.organization_member_issues_bookmarked import (
    OrganizationMemberIssuesBookmarkedEndpoint,
)
from .endpoints.organization_member_issues_viewed import OrganizationMemberIssuesViewedEndpoint
from .endpoints.organization_member_team_details import OrganizationMemberTeamDetailsEndpoint
from .endpoints.organization_member_unreleased_commits import (
    OrganizationMemberUnreleasedCommitsEndpoint,
)
from .endpoints.organization_monitors import OrganizationMonitorsEndpoint
from .endpoints.organization_onboarding_tasks import OrganizationOnboardingTaskEndpoint
from .endpoints.organization_pinned_searches import OrganizationPinnedSearchEndpoint
from .endpoints.organization_plugins import OrganizationPluginsEndpoint
from .endpoints.organization_plugins_configs import OrganizationPluginsConfigsEndpoint
from .endpoints.organization_processingissues import OrganizationProcessingIssuesEndpoint
from .endpoints.organization_projects import (
    OrganizationProjectsCountEndpoint,
    OrganizationProjectsEndpoint,
)
from .endpoints.organization_projects_sent_first_event import (
    OrganizationProjectsSentFirstEventEndpoint,
)
from .endpoints.organization_recent_searches import OrganizationRecentSearchesEndpoint
from .endpoints.organization_relay_usage import OrganizationRelayUsage
from .endpoints.organization_release_assemble import OrganizationReleaseAssembleEndpoint
from .endpoints.organization_release_commits import OrganizationReleaseCommitsEndpoint
from .endpoints.organization_release_details import OrganizationReleaseDetailsEndpoint
from .endpoints.organization_release_file_details import OrganizationReleaseFileDetailsEndpoint
from .endpoints.organization_release_files import OrganizationReleaseFilesEndpoint
from .endpoints.organization_release_meta import OrganizationReleaseMetaEndpoint
from .endpoints.organization_release_previous_commits import (
    OrganizationReleasePreviousCommitsEndpoint,
)
from .endpoints.organization_releases import (
    OrganizationReleasesEndpoint,
    OrganizationReleasesStatsEndpoint,
)
from .endpoints.organization_repositories import OrganizationRepositoriesEndpoint
from .endpoints.organization_repository_commits import OrganizationRepositoryCommitsEndpoint
from .endpoints.organization_repository_details import OrganizationRepositoryDetailsEndpoint
from .endpoints.organization_request_project_creation import OrganizationRequestProjectCreation
from .endpoints.organization_sdk_updates import OrganizationSdkUpdatesEndpoint
from .endpoints.organization_search_details import OrganizationSearchDetailsEndpoint
from .endpoints.organization_searches import OrganizationSearchesEndpoint
from .endpoints.organization_sentry_apps import OrganizationSentryAppsEndpoint
from .endpoints.organization_sessions import OrganizationSessionsEndpoint
from .endpoints.organization_shortid import ShortIdLookupEndpoint
from .endpoints.organization_slugs import SlugsUpdateEndpoint
from .endpoints.organization_stats import OrganizationStatsEndpoint
from .endpoints.organization_stats_v2 import OrganizationStatsEndpointV2
from .endpoints.organization_tagkey_values import OrganizationTagKeyValuesEndpoint
from .endpoints.organization_tags import OrganizationTagsEndpoint
from .endpoints.organization_teams import OrganizationTeamsEndpoint
from .endpoints.organization_user_details import OrganizationUserDetailsEndpoint
from .endpoints.organization_user_issues import OrganizationUserIssuesEndpoint
from .endpoints.organization_user_issues_search import OrganizationUserIssuesSearchEndpoint
from .endpoints.organization_user_reports import OrganizationUserReportsEndpoint
from .endpoints.organization_user_teams import OrganizationUserTeamsEndpoint
from .endpoints.organization_users import OrganizationUsersEndpoint
from .endpoints.project_agnostic_rule_conditions import ProjectAgnosticRuleConditionsEndpoint
from .endpoints.project_avatar import ProjectAvatarEndpoint
from .endpoints.project_codeowners import ProjectCodeOwnersEndpoint
from .endpoints.project_codeowners_details import ProjectCodeOwnersDetailsEndpoint
from .endpoints.project_create_sample import ProjectCreateSampleEndpoint
from .endpoints.project_details import ProjectDetailsEndpoint
from .endpoints.project_docs_platform import ProjectDocsPlatformEndpoint
from .endpoints.project_environment_details import ProjectEnvironmentDetailsEndpoint
from .endpoints.project_environments import ProjectEnvironmentsEndpoint
from .endpoints.project_event_details import EventJsonEndpoint, ProjectEventDetailsEndpoint
from .endpoints.project_events import ProjectEventsEndpoint
from .endpoints.project_filter_details import ProjectFilterDetailsEndpoint
from .endpoints.project_filters import ProjectFiltersEndpoint
from .endpoints.project_group_index import ProjectGroupIndexEndpoint
from .endpoints.project_group_stats import ProjectGroupStatsEndpoint
from .endpoints.project_index import ProjectIndexEndpoint
from .endpoints.project_issues_resolved_in_release import ProjectIssuesResolvedInReleaseEndpoint
from .endpoints.project_key_details import ProjectKeyDetailsEndpoint
from .endpoints.project_key_stats import ProjectKeyStatsEndpoint
from .endpoints.project_keys import ProjectKeysEndpoint
from .endpoints.project_member_index import ProjectMemberIndexEndpoint
from .endpoints.project_metrics import (
<<<<<<< HEAD
    ProjectMetricsDataEndpoint,
    ProjectMetricsEndpoint,
=======
    ProjectMetricDetailsEndpoint,
    ProjectMetricsDataEndpoint,
    ProjectMetricsEndpoint,
    ProjectMetricsTagDetailsEndpoint,
>>>>>>> 95389b07
    ProjectMetricsTagsEndpoint,
)
from .endpoints.project_ownership import ProjectOwnershipEndpoint
from .endpoints.project_platforms import ProjectPlatformsEndpoint
from .endpoints.project_plugin_details import ProjectPluginDetailsEndpoint
from .endpoints.project_plugins import ProjectPluginsEndpoint
from .endpoints.project_processingissues import (
    ProjectProcessingIssuesDiscardEndpoint,
    ProjectProcessingIssuesEndpoint,
    ProjectProcessingIssuesFixEndpoint,
)
from .endpoints.project_release_commits import ProjectReleaseCommitsEndpoint
from .endpoints.project_release_details import ProjectReleaseDetailsEndpoint
from .endpoints.project_release_file_details import ProjectReleaseFileDetailsEndpoint
from .endpoints.project_release_files import ProjectReleaseFilesEndpoint
from .endpoints.project_release_repositories import ProjectReleaseRepositories
from .endpoints.project_release_setup import ProjectReleaseSetupCompletionEndpoint
from .endpoints.project_release_stats import ProjectReleaseStatsEndpoint
from .endpoints.project_releases import ProjectReleasesEndpoint
from .endpoints.project_releases_token import ProjectReleasesTokenEndpoint
from .endpoints.project_repo_path_parsing import ProjectRepoPathParsingEndpoint
from .endpoints.project_reprocessing import ProjectReprocessingEndpoint
from .endpoints.project_rule_details import ProjectRuleDetailsEndpoint
from .endpoints.project_rule_task_details import ProjectRuleTaskDetailsEndpoint
from .endpoints.project_rules import ProjectRulesEndpoint
from .endpoints.project_rules_configuration import ProjectRulesConfigurationEndpoint
from .endpoints.project_search_details import ProjectSearchDetailsEndpoint
from .endpoints.project_searches import ProjectSearchesEndpoint
from .endpoints.project_servicehook_details import ProjectServiceHookDetailsEndpoint
from .endpoints.project_servicehook_stats import ProjectServiceHookStatsEndpoint
from .endpoints.project_servicehooks import ProjectServiceHooksEndpoint
from .endpoints.project_stacktrace_link import ProjectStacktraceLinkEndpoint
from .endpoints.project_stats import ProjectStatsEndpoint
from .endpoints.project_tagkey_details import ProjectTagKeyDetailsEndpoint
from .endpoints.project_tagkey_values import ProjectTagKeyValuesEndpoint
from .endpoints.project_tags import ProjectTagsEndpoint
from .endpoints.project_team_details import ProjectTeamDetailsEndpoint
from .endpoints.project_teams import ProjectTeamsEndpoint
from .endpoints.project_transfer import ProjectTransferEndpoint
from .endpoints.project_user_details import ProjectUserDetailsEndpoint
from .endpoints.project_user_reports import ProjectUserReportsEndpoint
from .endpoints.project_user_stats import ProjectUserStatsEndpoint
from .endpoints.project_users import ProjectUsersEndpoint
from .endpoints.prompts_activity import PromptsActivityEndpoint
from .endpoints.relay_details import RelayDetailsEndpoint
from .endpoints.relay_healthcheck import RelayHealthCheck
from .endpoints.relay_index import RelayIndexEndpoint
from .endpoints.relay_projectconfigs import RelayProjectConfigsEndpoint
from .endpoints.relay_projectids import RelayProjectIdsEndpoint
from .endpoints.relay_publickeys import RelayPublicKeysEndpoint
from .endpoints.relay_register import RelayRegisterChallengeEndpoint, RelayRegisterResponseEndpoint
from .endpoints.release_deploys import ReleaseDeploysEndpoint
from .endpoints.sentry_app_authorizations import SentryAppAuthorizationsEndpoint
from .endpoints.sentry_app_components import (
    OrganizationSentryAppComponentsEndpoint,
    SentryAppComponentsEndpoint,
)
from .endpoints.sentry_app_details import SentryAppDetailsEndpoint
from .endpoints.sentry_app_features import SentryAppFeaturesEndpoint
from .endpoints.sentry_app_installation_details import SentryAppInstallationDetailsEndpoint
from .endpoints.sentry_app_installation_external_issue_actions import (
    SentryAppInstallationExternalIssueActionsEndpoint,
)
from .endpoints.sentry_app_installation_external_issue_details import (
    SentryAppInstallationExternalIssueDetailsEndpoint,
)
from .endpoints.sentry_app_installation_external_issues import (
    SentryAppInstallationExternalIssuesEndpoint,
)
from .endpoints.sentry_app_installation_external_requests import (
    SentryAppInstallationExternalRequestsEndpoint,
)
from .endpoints.sentry_app_installations import SentryAppInstallationsEndpoint
from .endpoints.sentry_app_interaction import SentryAppInteractionEndpoint
from .endpoints.sentry_app_publish_request import SentryAppPublishRequestEndpoint
from .endpoints.sentry_app_requests import SentryAppRequestsEndpoint
from .endpoints.sentry_app_stats import SentryAppStatsEndpoint
from .endpoints.sentry_apps import SentryAppsEndpoint
from .endpoints.sentry_apps_stats import SentryAppsStatsEndpoint
from .endpoints.sentry_internal_app_token_details import SentryInternalAppTokenDetailsEndpoint
from .endpoints.sentry_internal_app_tokens import SentryInternalAppTokensEndpoint
from .endpoints.setup_wizard import SetupWizard
from .endpoints.shared_group_details import SharedGroupDetailsEndpoint
from .endpoints.system_health import SystemHealthEndpoint
from .endpoints.system_options import SystemOptionsEndpoint
from .endpoints.team_avatar import TeamAvatarEndpoint
from .endpoints.team_details import TeamDetailsEndpoint
from .endpoints.team_groups_new import TeamGroupsNewEndpoint
from .endpoints.team_groups_trending import TeamGroupsTrendingEndpoint
from .endpoints.team_members import TeamMembersEndpoint
from .endpoints.team_notification_settings_details import TeamNotificationSettingsDetailsEndpoint
from .endpoints.team_projects import TeamProjectsEndpoint
from .endpoints.team_stats import TeamStatsEndpoint
from .endpoints.user_authenticator_details import UserAuthenticatorDetailsEndpoint
from .endpoints.user_authenticator_enroll import UserAuthenticatorEnrollEndpoint
from .endpoints.user_authenticator_index import UserAuthenticatorIndexEndpoint
from .endpoints.user_details import UserDetailsEndpoint
from .endpoints.user_emails import UserEmailsEndpoint
from .endpoints.user_emails_confirm import UserEmailsConfirmEndpoint
from .endpoints.user_identity_details import UserIdentityDetailsEndpoint
from .endpoints.user_index import UserIndexEndpoint
from .endpoints.user_ips import UserIPsEndpoint
from .endpoints.user_notification_details import UserNotificationDetailsEndpoint
from .endpoints.user_notification_fine_tuning import UserNotificationFineTuningEndpoint
from .endpoints.user_notification_settings_details import UserNotificationSettingsDetailsEndpoint
from .endpoints.user_organizations import UserOrganizationsEndpoint
from .endpoints.user_password import UserPasswordEndpoint
from .endpoints.user_social_identities_index import UserSocialIdentitiesIndexEndpoint
from .endpoints.user_social_identity_details import UserSocialIdentityDetailsEndpoint
from .endpoints.user_subscriptions import UserSubscriptionsEndpoint
from .endpoints.useravatar import UserAvatarEndpoint

# issues endpoints are available both top level (by numerical ID) as well as coupled
# to the organization (and queryable via short ID)
GROUP_URLS = [
    url(r"^(?P<issue_id>[^\/]+)/$", GroupDetailsEndpoint.as_view()),
    url(r"^(?P<issue_id>[^\/]+)/events/$", GroupEventsEndpoint.as_view()),
    url(r"^(?P<issue_id>[^\/]+)/events/latest/$", GroupEventsLatestEndpoint.as_view()),
    url(r"^(?P<issue_id>[^\/]+)/events/oldest/$", GroupEventsOldestEndpoint.as_view()),
    url(r"^(?P<issue_id>[^\/]+)/(?:notes|comments)/$", GroupNotesEndpoint.as_view()),
    url(
        r"^(?P<issue_id>[^\/]+)/(?:notes|comments)/(?P<note_id>[^\/]+)/$",
        GroupNotesDetailsEndpoint.as_view(),
    ),
    url(r"^(?P<issue_id>[^\/]+)/hashes/$", GroupHashesEndpoint.as_view()),
    url(r"^(?P<issue_id>[^\/]+)/reprocessing/$", GroupReprocessingEndpoint.as_view()),
    url(r"^(?P<issue_id>[^\/]+)/stats/$", GroupStatsEndpoint.as_view()),
    url(r"^(?P<issue_id>[^\/]+)/tags/$", GroupTagsEndpoint.as_view()),
    url(r"^(?P<issue_id>[^\/]+)/tags/(?P<key>[^/]+)/$", GroupTagKeyDetailsEndpoint.as_view()),
    url(r"^(?P<issue_id>[^\/]+)/tags/(?P<key>[^/]+)/values/$", GroupTagKeyValuesEndpoint.as_view()),
    url(
        r"^(?P<issue_id>[^\/]+)/(?:user-feedback|user-reports)/$",
        GroupUserReportsEndpoint.as_view(),
    ),
    url(r"^(?P<issue_id>[^\/]+)/attachments/$", GroupAttachmentsEndpoint.as_view()),
    url(r"^(?P<issue_id>[^\/]+)/similar/$", GroupSimilarIssuesEndpoint.as_view()),
    url(
        r"^(?P<issue_id>[^\/]+)/external-issues/$",
        GroupExternalIssuesEndpoint.as_view(),
        name="external-issues",
    ),
    url(
        r"^(?P<issue_id>[^\/]+)/external-issues/(?P<external_issue_id>\d+)/$",
        GroupExternalIssueDetailsEndpoint.as_view(),
    ),
    url(r"^(?P<issue_id>[^\/]+)/integrations/$", GroupIntegrationsEndpoint.as_view()),
    url(
        r"^(?P<issue_id>[^\/]+)/integrations/(?P<integration_id>\d+)/$",
        GroupIntegrationDetailsEndpoint.as_view(),
        name="integration-details",
    ),
    url(r"^(?P<issue_id>[^\/]+)/current-release/$", GroupCurrentReleaseEndpoint.as_view()),
    url(r"^(?P<issue_id>[^\/]+)/first-last-release/$", GroupFirstLastReleaseEndpoint.as_view()),
    # Load plugin group urls
    url(r"^(?P<issue_id>[^\/]+)/plugins?/", include("sentry.plugins.base.group_api_urls")),
]

urlpatterns = [
    # Relay
    url(
        r"^relays/",
        include(
            [
                url(r"^$", RelayIndexEndpoint.as_view(), name="sentry-api-0-relays-index"),
                url(
                    r"^register/challenge/$",
                    RelayRegisterChallengeEndpoint.as_view(),
                    name="sentry-api-0-relay-register-challenge",
                ),
                url(
                    r"^register/response/$",
                    RelayRegisterResponseEndpoint.as_view(),
                    name="sentry-api-0-relay-register-response",
                ),
                url(
                    r"^projectconfigs/$",
                    RelayProjectConfigsEndpoint.as_view(),
                    name="sentry-api-0-relay-projectconfigs",
                ),
                url(
                    r"^projectids/$",
                    RelayProjectIdsEndpoint.as_view(),
                    name="sentry-api-0-relay-projectids",
                ),
                url(
                    r"^publickeys/$",
                    RelayPublicKeysEndpoint.as_view(),
                    name="sentry-api-0-relay-publickeys",
                ),
                url(
                    r"^live/$",
                    RelayHealthCheck.as_view(),
                    name="sentry-api-0-relays-healthcheck",
                ),
                url(
                    r"^(?P<relay_id>[^\/]+)/$",
                    RelayDetailsEndpoint.as_view(),
                    name="sentry-api-0-relays-details",
                ),
            ]
        ),
    ),
    # Api Data
    url(r"^assistant/$", AssistantEndpoint.as_view(), name="sentry-api-0-assistant"),
    url(
        r"^api-applications/$",
        ApiApplicationsEndpoint.as_view(),
        name="sentry-api-0-api-applications",
    ),
    url(
        r"^api-applications/(?P<app_id>[^\/]+)/$",
        ApiApplicationDetailsEndpoint.as_view(),
        name="sentry-api-0-api-application-details",
    ),
    url(
        r"^api-authorizations/$",
        ApiAuthorizationsEndpoint.as_view(),
        name="sentry-api-0-api-authorizations",
    ),
    url(r"^api-tokens/$", ApiTokensEndpoint.as_view(), name="sentry-api-0-api-tokens"),
    url(
        r"^prompts-activity/$",
        PromptsActivityEndpoint.as_view(),
        name="sentry-api-0-prompts-activity",
    ),
    # Auth
    url(
        r"^auth/",
        include(
            [
                url(r"^$", AuthIndexEndpoint.as_view(), name="sentry-api-0-auth"),
                url(r"^config/$", AuthConfigEndpoint.as_view(), name="sentry-api-0-auth-config"),
                url(r"^login/$", AuthLoginEndpoint.as_view(), name="sentry-api-0-auth-login"),
            ]
        ),
    ),
    # List Authenticators
    url(
        r"^authenticators/$",
        AuthenticatorIndexEndpoint.as_view(),
        name="sentry-api-0-authenticator-index",
    ),
    # Broadcasts
    url(r"^broadcasts/$", BroadcastIndexEndpoint.as_view(), name="sentry-api-0-broadcast-index"),
    url(r"^broadcasts/(?P<broadcast_id>[^\/]+)/$", BroadcastDetailsEndpoint.as_view()),
    # Project transfer
    url(
        r"^accept-transfer/$",
        AcceptProjectTransferEndpoint.as_view(),
        name="sentry-api-0-accept-project-transfer",
    ),
    # Organization invite
    url(
        r"^accept-invite/(?P<member_id>[^\/]+)/(?P<token>[^\/]+)/$",
        AcceptOrganizationInvite.as_view(),
        name="sentry-api-0-accept-organization-invite",
    ),
    # Monitors
    url(
        r"^monitors/",
        include(
            [
                url(r"^(?P<monitor_id>[^\/]+)/$", MonitorDetailsEndpoint.as_view()),
                url(r"^(?P<monitor_id>[^\/]+)/checkins/$", MonitorCheckInsEndpoint.as_view()),
                url(
                    r"^(?P<monitor_id>[^\/]+)/checkins/(?P<checkin_id>[^\/]+)/$",
                    MonitorCheckInDetailsEndpoint.as_view(),
                ),
                url(r"^(?P<monitor_id>[^\/]+)/stats/$", MonitorStatsEndpoint.as_view()),
            ]
        ),
    ),
    # Users
    url(
        r"^users/",
        include(
            [
                url(r"^$", UserIndexEndpoint.as_view(), name="sentry-api-0-user-index"),
                url(
                    r"^(?P<user_id>[^\/]+)/$",
                    UserDetailsEndpoint.as_view(),
                    name="sentry-api-0-user-details",
                ),
                url(
                    r"^(?P<user_id>[^\/]+)/avatar/$",
                    UserAvatarEndpoint.as_view(),
                    name="sentry-api-0-user-avatar",
                ),
                url(
                    r"^(?P<user_id>[^\/]+)/authenticators/$",
                    UserAuthenticatorIndexEndpoint.as_view(),
                    name="sentry-api-0-user-authenticator-index",
                ),
                url(
                    r"^(?P<user_id>[^\/]+)/authenticators/(?P<interface_id>[^\/]+)/enroll/$",
                    UserAuthenticatorEnrollEndpoint.as_view(),
                    name="sentry-api-0-user-authenticator-enroll",
                ),
                url(
                    r"^(?P<user_id>[^\/]+)/authenticators/(?P<auth_id>[^\/]+)/(?P<interface_device_id>[^\/]+)/$",
                    UserAuthenticatorDetailsEndpoint.as_view(),
                    name="sentry-api-0-user-authenticator-device-details",
                ),
                url(
                    r"^(?P<user_id>[^\/]+)/authenticators/(?P<auth_id>[^\/]+)/$",
                    UserAuthenticatorDetailsEndpoint.as_view(),
                    name="sentry-api-0-user-authenticator-details",
                ),
                url(
                    r"^(?P<user_id>[^\/]+)/emails/$",
                    UserEmailsEndpoint.as_view(),
                    name="sentry-api-0-user-emails",
                ),
                url(
                    r"^(?P<user_id>[^\/]+)/emails/confirm/$",
                    UserEmailsConfirmEndpoint.as_view(),
                    name="sentry-api-0-user-emails-confirm",
                ),
                url(
                    r"^(?P<user_id>[^\/]+)/identities/(?P<identity_id>[^\/]+)/$",
                    UserIdentityDetailsEndpoint.as_view(),
                    name="sentry-api-0-user-identity-details",
                ),
                url(
                    r"^(?P<user_id>[^\/]+)/ips/$",
                    UserIPsEndpoint.as_view(),
                    name="sentry-api-0-user-ips",
                ),
                url(
                    r"^(?P<user_id>[^\/]+)/organizations/$",
                    UserOrganizationsEndpoint.as_view(),
                    name="sentry-api-0-user-organizations",
                ),
                url(
                    r"^(?P<user_id>[^\/]+)/notification-settings/$",
                    UserNotificationSettingsDetailsEndpoint.as_view(),
                    name="sentry-api-0-user-notification-settings",
                ),
                url(
                    r"^(?P<user_id>[^\/]+)/notifications/$",
                    UserNotificationDetailsEndpoint.as_view(),
                    name="sentry-api-0-user-notifications",
                ),
                url(
                    r"^(?P<user_id>[^\/]+)/notifications/(?P<notification_type>[^\/]+)/$",
                    UserNotificationFineTuningEndpoint.as_view(),
                    name="sentry-api-0-user-notifications-fine-tuning",
                ),
                url(
                    r"^(?P<user_id>[^\/]+)/password/$",
                    UserPasswordEndpoint.as_view(),
                    name="sentry-api-0-user-password",
                ),
                url(
                    r"^(?P<user_id>[^\/]+)/social-identities/$",
                    UserSocialIdentitiesIndexEndpoint.as_view(),
                    name="sentry-api-0-user-social-identities-index",
                ),
                url(
                    r"^(?P<user_id>[^\/]+)/social-identities/(?P<identity_id>[^\/]+)/$",
                    UserSocialIdentityDetailsEndpoint.as_view(),
                    name="sentry-api-0-user-social-identity-details",
                ),
                url(
                    r"^(?P<user_id>[^\/]+)/subscriptions/$",
                    UserSubscriptionsEndpoint.as_view(),
                    name="sentry-api-0-user-subscriptions",
                ),
            ]
        ),
    ),
    # Organizations
    url(
        r"^organizations/",
        include(
            [
                url(r"^$", OrganizationIndexEndpoint.as_view(), name="sentry-api-0-organizations"),
                url(
                    r"^(?P<organization_slug>[^\/]+)/$",
                    OrganizationDetailsEndpoint.as_view(),
                    name="sentry-api-0-organization-details",
                ),
                # Alert Rules
                url(
                    r"^(?P<organization_slug>[^\/]+)/alert-rules/available-actions/$",
                    OrganizationAlertRuleAvailableActionIndexEndpoint.as_view(),
                    name="sentry-api-0-organization-alert-rule-available-actions",
                ),
                url(
                    r"^(?P<organization_slug>[^\/]+)/alert-rules/(?P<alert_rule_id>[^\/]+)/$",
                    OrganizationAlertRuleDetailsEndpoint.as_view(),
                    name="sentry-api-0-organization-alert-rule-details",
                ),
                url(
                    r"^(?P<organization_slug>[^\/]+)/alert-rules/$",
                    OrganizationAlertRuleIndexEndpoint.as_view(),
                    name="sentry-api-0-organization-alert-rules",
                ),
                url(
                    r"^(?P<organization_slug>[^\/]+)/combined-rules/$",
                    OrganizationCombinedRuleIndexEndpoint.as_view(),
                    name="sentry-api-0-organization-combined-rules",
                ),
                # Data Export
                url(
                    r"^(?P<organization_slug>[^\/]+)/data-export/$",
                    DataExportEndpoint.as_view(),
                    name="sentry-api-0-organization-data-export",
                ),
                url(
                    r"^(?P<organization_slug>[^\/]+)/data-export/(?P<data_export_id>[^\/]+)/$",
                    DataExportDetailsEndpoint.as_view(),
                    name="sentry-api-0-organization-data-export-details",
                ),
                # Incidents
                url(
                    r"^(?P<organization_slug>[^\/]+)/incidents/(?P<incident_identifier>[^\/]+)/activity/$",
                    OrganizationIncidentActivityIndexEndpoint.as_view(),
                    name="sentry-api-0-organization-incident-activity",
                ),
                url(
                    r"^(?P<organization_slug>[^\/]+)/incidents/(?P<incident_identifier>[^\/]+)/comments/$",
                    OrganizationIncidentCommentIndexEndpoint.as_view(),
                    name="sentry-api-0-organization-incident-comments",
                ),
                url(
                    r"^(?P<organization_slug>[^\/]+)/incidents/(?P<incident_identifier>[^\/]+)/comments/(?P<activity_id>[^\/]+)/$",
                    OrganizationIncidentCommentDetailsEndpoint.as_view(),
                    name="sentry-api-0-organization-incident-comment-details",
                ),
                url(
                    r"^(?P<organization_slug>[^\/]+)/incidents/(?P<incident_identifier>[^\/]+)/$",
                    OrganizationIncidentDetailsEndpoint.as_view(),
                    name="sentry-api-0-organization-incident-details",
                ),
                url(
                    r"^(?P<organization_slug>[^\/]+)/incidents/(?P<incident_identifier>[^\/]+)/stats/$",
                    OrganizationIncidentStatsEndpoint.as_view(),
                    name="sentry-api-0-organization-incident-stats",
                ),
                url(
                    r"^(?P<organization_slug>[^\/]+)/incidents/$",
                    OrganizationIncidentIndexEndpoint.as_view(),
                    name="sentry-api-0-organization-incident-index",
                ),
                url(
                    r"^(?P<organization_slug>[^\/]+)/incidents/(?P<incident_identifier>[^\/]+)/seen/$",
                    OrganizationIncidentSeenEndpoint.as_view(),
                    name="sentry-api-0-organization-incident-seen",
                ),
                url(
                    r"^(?P<organization_slug>[^\/]+)/incidents/(?P<incident_identifier>[^\/]+)/subscriptions/$",
                    OrganizationIncidentSubscriptionIndexEndpoint.as_view(),
                    name="sentry-api-0-organization-incident-subscription-index",
                ),
                url(
                    r"^(?P<organization_slug>[^\/]+)/chunk-upload/$",
                    ChunkUploadEndpoint.as_view(),
                    name="sentry-api-0-chunk-upload",
                ),
                # Code Path Mappings
                url(
                    r"^(?P<organization_slug>[^\/]+)/code-mappings/$",
                    OrganizationCodeMappingsEndpoint.as_view(),
                    name="sentry-api-0-organization-code-mappings",
                ),
                url(
                    r"^(?P<organization_slug>[^\/]+)/code-mappings/(?P<config_id>[^\/]+)/$",
                    OrganizationCodeMappingDetailsEndpoint.as_view(),
                    name="sentry-api-0-organization-code-mapping-details",
                ),
                # Discover
                url(
                    r"^(?P<organization_slug>[^\/]+)/discover/query/$",
                    DiscoverQueryEndpoint.as_view(),
                    name="sentry-api-0-discover-query",
                ),
                url(
                    r"^(?P<organization_slug>[^\/]+)/discover/saved/$",
                    DiscoverSavedQueriesEndpoint.as_view(),
                    name="sentry-api-0-discover-saved-queries",
                ),
                url(
                    r"^(?P<organization_slug>[^\/]+)/discover/saved/(?P<query_id>\d+)/$",
                    DiscoverSavedQueryDetailEndpoint.as_view(),
                    name="sentry-api-0-discover-saved-query-detail",
                ),
                url(
                    r"^(?P<organization_slug>[^\/]+)/key-transactions/$",
                    KeyTransactionEndpoint.as_view(),
                    name="sentry-api-0-organization-key-transactions",
                ),
                url(
                    r"^(?P<organization_slug>[^\/]+)/is-key-transactions/$",
                    IsKeyTransactionEndpoint.as_view(),
                    name="sentry-api-0-organization-is-key-transactions",
                ),
                url(
                    r"^(?P<organization_slug>[^\/]+)/related-issues/$",
                    OrganizationEventsRelatedIssuesEndpoint.as_view(),
                    name="sentry-api-0-organization-related-issues",
                ),
                # Dashboards
                url(
                    r"^(?P<organization_slug>[^\/]+)/dashboards/$",
                    OrganizationDashboardsEndpoint.as_view(),
                    name="sentry-api-0-organization-dashboards",
                ),
                url(
                    r"^(?P<organization_slug>[^\/]+)/dashboards/widgets/$",
                    OrganizationDashboardWidgetDetailsEndpoint.as_view(),
                    name="sentry-api-0-organization-dashboard-widget-details",
                ),
                url(
                    r"^(?P<organization_slug>[^\/]+)/dashboards/(?P<dashboard_id>[^\/]+)/$",
                    OrganizationDashboardDetailsEndpoint.as_view(),
                    name="sentry-api-0-organization-dashboard-details",
                ),
                url(
                    r"^(?P<organization_slug>[^\/]+)/shortids/(?P<short_id>[^\/]+)/$",
                    ShortIdLookupEndpoint.as_view(),
                    name="sentry-api-0-short-id-lookup",
                ),
                url(
                    r"^(?P<organization_slug>[^\/]+)/eventids/(?P<event_id>(?:\d+|[A-Fa-f0-9-]{32,36}))/$",
                    EventIdLookupEndpoint.as_view(),
                    name="sentry-api-0-event-id-lookup",
                ),
                url(
                    r"^(?P<organization_slug>[^\/]+)/data-scrubbing-selector-suggestions/$",
                    DataScrubbingSelectorSuggestionsEndpoint.as_view(),
                    name="sentry-api-0-data-scrubbing-selector-suggestions",
                ),
                url(
                    r"^(?P<organization_slug>[^\/]+)/slugs/$",
                    SlugsUpdateEndpoint.as_view(),
                    name="sentry-api-0-short-ids-update",
                ),
                url(
                    r"^(?P<organization_slug>[^\/]+)/access-requests/$",
                    OrganizationAccessRequestDetailsEndpoint.as_view(),
                    name="sentry-api-0-organization-access-requests",
                ),
                url(
                    r"^(?P<organization_slug>[^\/]+)/access-requests/(?P<request_id>\d+)/$",
                    OrganizationAccessRequestDetailsEndpoint.as_view(),
                    name="sentry-api-0-organization-access-request-details",
                ),
                url(
                    r"^(?P<organization_slug>[^\/]+)/activity/$",
                    OrganizationActivityEndpoint.as_view(),
                    name="sentry-api-0-organization-activity",
                ),
                url(
                    r"^(?P<organization_slug>[^\/]+)/api-keys/$",
                    OrganizationApiKeyIndexEndpoint.as_view(),
                    name="sentry-api-0-organization-api-key-index",
                ),
                url(
                    r"^(?P<organization_slug>[^\/]+)/api-keys/(?P<api_key_id>[^\/]+)/$",
                    OrganizationApiKeyDetailsEndpoint.as_view(),
                    name="sentry-api-0-organization-api-key-details",
                ),
                url(
                    r"^(?P<organization_slug>[^\/]+)/audit-logs/$",
                    OrganizationAuditLogsEndpoint.as_view(),
                    name="sentry-api-0-organization-audit-logs",
                ),
                url(
                    r"^(?P<organization_slug>[^\/]+)/auth-provider/$",
                    OrganizationAuthProviderDetailsEndpoint.as_view(),
                    name="sentry-api-0-organization-auth-provider",
                ),
                url(
                    r"^(?P<organization_slug>[^\/]+)/auth-providers/$",
                    OrganizationAuthProvidersEndpoint.as_view(),
                    name="sentry-api-0-organization-auth-providers",
                ),
                url(
                    r"^(?P<organization_slug>[^\/]+)/auth-provider/send-reminders/$",
                    OrganizationAuthProviderSendRemindersEndpoint.as_view(),
                    name="sentry-api-0-organization-auth-provider-send-reminders",
                ),
                url(
                    r"^(?P<organization_slug>[^\/]+)/avatar/$",
                    OrganizationAvatarEndpoint.as_view(),
                    name="sentry-api-0-organization-avatar",
                ),
                url(
                    r"^(?P<organization_slug>[^\/]+)/config/integrations/$",
                    OrganizationConfigIntegrationsEndpoint.as_view(),
                    name="sentry-api-0-organization-config-integrations",
                ),
                url(
                    r"^(?P<organization_slug>[^\/]+)/config/repos/$",
                    OrganizationConfigRepositoriesEndpoint.as_view(),
                    name="sentry-api-0-organization-config-repositories",
                ),
                url(
                    r"^(?P<organization_slug>[^\/]+)/sdk-updates/$",
                    OrganizationSdkUpdatesEndpoint.as_view(),
                    name="sentry-api-0-organization-sdk-updates",
                ),
                url(
                    r"^(?P<organization_slug>[^\/]+)/has-mobile-app-events/$",
                    OrganizationHasMobileAppEvents.as_view(),
                    name="sentry-api-0-organization-has-mobile-events",
                ),
                # TODO add an alias for /organizations/:slug/events/ and deprecate eventsv2
                url(
                    r"^(?P<organization_slug>[^\/]+)/eventsv2/$",
                    OrganizationEventsV2Endpoint.as_view(),
                    name="sentry-api-0-organization-eventsv2",
                ),
                url(
                    r"^(?P<organization_slug>[^\/]+)/events/(?P<project_slug>[^\/]+):(?P<event_id>(?:\d+|[A-Fa-f0-9-]{32,36}))/$",
                    OrganizationEventDetailsEndpoint.as_view(),
                    name="sentry-api-0-organization-event-details",
                ),
                url(
                    r"^(?P<organization_slug>[^\/]+)/events-stats/$",
                    OrganizationEventsStatsEndpoint.as_view(),
                    name="sentry-api-0-organization-events-stats",
                ),
                url(
                    r"^(?P<organization_slug>[^\/]+)/events-geo/$",
                    OrganizationEventsGeoEndpoint.as_view(),
                    name="sentry-api-0-organization-events-geo",
                ),
                url(
                    r"^(?P<organization_slug>[^\/]+)/events-facets/$",
                    OrganizationEventsFacetsEndpoint.as_view(),
                    name="sentry-api-0-organization-events-facets",
                ),
                url(
                    r"^(?P<organization_slug>[^\/]+)/events-facets-performance/$",
                    OrganizationEventsFacetsPerformanceEndpoint.as_view(),
                    name="sentry-api-0-organization-events-facets-performance",
                ),
                url(
                    r"^(?P<organization_slug>[^\/]+)/events-meta/$",
                    OrganizationEventsMetaEndpoint.as_view(),
                    name="sentry-api-0-organization-events-meta",
                ),
                url(
                    r"^(?P<organization_slug>[^\/]+)/events-histogram/$",
                    OrganizationEventsHistogramEndpoint.as_view(),
                    name="sentry-api-0-organization-events-histogram",
                ),
                url(
                    r"^(?P<organization_slug>[^\/]+)/events-trends/$",
                    OrganizationEventsTrendsEndpoint.as_view(),
                    name="sentry-api-0-organization-events-trends",
                ),
                url(
                    r"^(?P<organization_slug>[^\/]+)/events-vitals/$",
                    OrganizationEventsVitalsEndpoint.as_view(),
                    name="sentry-api-0-organization-events-vitals",
                ),
                url(
                    r"^(?P<organization_slug>[^\/]+)/events-trends-stats/$",
                    OrganizationEventsTrendsStatsEndpoint.as_view(),
                    name="sentry-api-0-organization-events-trends-stats",
                ),
                url(
                    r"^(?P<organization_slug>[^\/]+)/event-baseline/$",
                    OrganizationEventBaseline.as_view(),
                    name="sentry-api-0-organization-event-baseline",
                ),
                url(
                    r"^(?P<organization_slug>[^\/]+)/events-trace-light/(?P<trace_id>(?:\d+|[A-Fa-f0-9-]{32,36}))/$",
                    OrganizationEventsTraceLightEndpoint.as_view(),
                    name="sentry-api-0-organization-events-trace-light",
                ),
                url(
                    r"^(?P<organization_slug>[^\/]+)/events-trace/(?P<trace_id>(?:\d+|[A-Fa-f0-9-]{32,36}))/$",
                    OrganizationEventsTraceEndpoint.as_view(),
                    name="sentry-api-0-organization-events-trace",
                ),
                url(
                    r"^(?P<organization_slug>[^\/]+)/events-trace-meta/(?P<trace_id>(?:\d+|[A-Fa-f0-9-]{32,36}))/$",
                    OrganizationEventsTraceMetaEndpoint.as_view(),
                    name="sentry-api-0-organization-events-trace-meta",
                ),
                url(
                    r"^(?P<organization_slug>[^\/]+)/issues/new/$",
                    OrganizationIssuesNewEndpoint.as_view(),
                ),
                url(
                    r"^(?P<organization_slug>[^\/]+)/issues/$",
                    OrganizationGroupIndexEndpoint.as_view(),
                    name="sentry-api-0-organization-group-index",
                ),
                url(
                    r"^(?P<organization_slug>[^\/]+)/issues-count/$",
                    OrganizationIssuesCountEndpoint.as_view(),
                ),
                url(
                    r"^(?P<organization_slug>[^\/]+)/issues-stats/$",
                    OrganizationGroupIndexStatsEndpoint.as_view(),
                    name="sentry-api-0-organization-group-index-stats",
                ),
                url(
                    r"^(?P<organization_slug>[^\/]+)/(?:issues|groups)/",
                    include(GROUP_URLS, namespace="sentry-api-0-organization-group"),
                ),
                url(
                    r"^(?P<organization_slug>[^\/]+)/integrations/$",
                    OrganizationIntegrationsEndpoint.as_view(),
                    name="sentry-api-0-organization-integrations",
                ),
                url(
                    r"^(?P<organization_slug>[^\/]+)/integrations/(?P<integration_id>[^\/]+)/$",
                    OrganizationIntegrationDetailsEndpoint.as_view(),
                ),
                url(
                    r"^(?P<organization_slug>[^\/]+)/integrations/(?P<integration_id>[^\/]+)/repos/$",
                    OrganizationIntegrationReposEndpoint.as_view(),
                ),
                url(
                    r"^(?P<organization_slug>[^\/]+)/integrations/(?P<integration_id>[^\/]+)/serverless-functions/$",
                    OrganizationIntegrationServerlessFunctionsEndpoint.as_view(),
                    name="sentry-api-0-organization-integration-serverless-functions",
                ),
                url(
                    r"^(?P<organization_slug>[^\/]+)/members/$",
                    OrganizationMemberIndexEndpoint.as_view(),
                    name="sentry-api-0-organization-member-index",
                ),
                url(
                    r"^(?P<organization_slug>[^\/]+)/members/externaluser/$",
                    ExternalUserEndpoint.as_view(),
                    name="sentry-api-0-organization-external-user",
                ),
                url(
                    r"^(?P<organization_slug>[^\/]+)/members/externaluser/(?P<external_user_id>[^\/]+)/$",
                    ExternalUserDetailsEndpoint.as_view(),
                    name="sentry-api-0-organization-external-user-details",
                ),
                url(
                    r"^(?P<organization_slug>[^\/]+)/integration-requests/$",
                    OrganizationIntegrationRequestEndpoint.as_view(),
                    name="sentry-api-0-organization-integration-request",
                ),
                url(
                    r"^(?P<organization_slug>[^\/]+)/invite-requests/$",
                    OrganizationInviteRequestIndexEndpoint.as_view(),
                    name="sentry-api-0-organization-invite-request-index",
                ),
                url(
                    r"^(?P<organization_slug>[^\/]+)/invite-requests/(?P<member_id>[^\/]+)/$",
                    OrganizationInviteRequestDetailsEndpoint.as_view(),
                    name="sentry-api-0-organization-invite-request-detail",
                ),
                url(
                    r"^(?P<organization_slug>[^\/]+)/monitors/$",
                    OrganizationMonitorsEndpoint.as_view(),
                    name="sentry-api-0-organization-monitors",
                ),
                url(
                    r"^(?P<organization_slug>[^\/]+)/pinned-searches/$",
                    OrganizationPinnedSearchEndpoint.as_view(),
                    name="sentry-api-0-organization-pinned-searches",
                ),
                url(
                    r"^(?P<organization_slug>[^\/]+)/recent-searches/$",
                    OrganizationRecentSearchesEndpoint.as_view(),
                    name="sentry-api-0-organization-recent-searches",
                ),
                url(
                    r"^(?P<organization_slug>[^\/]+)/searches/(?P<search_id>[^\/]+)/$",
                    OrganizationSearchDetailsEndpoint.as_view(),
                    name="sentry-api-0-organization-search-details",
                ),
                url(
                    r"^(?P<organization_slug>[^\/]+)/searches/$",
                    OrganizationSearchesEndpoint.as_view(),
                    name="sentry-api-0-organization-searches",
                ),
                url(
                    r"^(?P<organization_slug>[^\/]+)/sessions/$",
                    OrganizationSessionsEndpoint.as_view(),
                    name="sentry-api-0-organization-sessions",
                ),
                url(
                    r"^(?P<organization_slug>[^\/]+)/users/issues/$",
                    OrganizationUserIssuesSearchEndpoint.as_view(),
                    name="sentry-api-0-organization-issue-search",
                ),
                url(
                    r"^(?P<organization_slug>[^\/]+)/users/(?P<user_id>[^\/]+)/issues/$",
                    OrganizationUserIssuesEndpoint.as_view(),
                    name="sentry-api-0-organization-user-issues",
                ),
                url(
                    r"^(?P<organization_slug>[^\/]+)/releases/(?P<version>[^/]+)/resolved/$",
                    OrganizationIssuesResolvedInReleaseEndpoint.as_view(),
                    name="sentry-api-0-organization-release-resolved",
                ),
                url(
                    r"^(?P<organization_slug>[^\/]+)/members/(?P<member_id>[^\/]+)/$",
                    OrganizationMemberDetailsEndpoint.as_view(),
                    name="sentry-api-0-organization-member-details",
                ),
                url(
                    r"^(?P<organization_slug>[^\/]+)/members/(?P<member_id>[^\/]+)/unreleased-commits/$",
                    OrganizationMemberUnreleasedCommitsEndpoint.as_view(),
                    name="sentry-api-0-organization-member-unreleased-commits",
                ),
                url(
                    r"^(?P<organization_slug>[^\/]+)/members/(?P<member_id>[^\/]+)/issues/assigned/$",
                    OrganizationMemberIssuesAssignedEndpoint.as_view(),
                    name="sentry-api-0-organization-member-issues-assigned",
                ),
                url(
                    r"^(?P<organization_slug>[^\/]+)/members/(?P<member_id>[^\/]+)/issues/bookmarked/$",
                    OrganizationMemberIssuesBookmarkedEndpoint.as_view(),
                    name="sentry-api-0-organization-member-issues-bookmarked",
                ),
                url(
                    r"^(?P<organization_slug>[^\/]+)/members/(?P<member_id>[^\/]+)/issues/viewed/$",
                    OrganizationMemberIssuesViewedEndpoint.as_view(),
                    name="sentry-api-0-organization-member-issues-viewed",
                ),
                url(
                    r"^(?P<organization_slug>[^\/]+)/members/(?P<member_id>[^\/]+)/teams/(?P<team_slug>[^\/]+)/$",
                    OrganizationMemberTeamDetailsEndpoint.as_view(),
                    name="sentry-api-0-organization-member-team-details",
                ),
                url(
                    r"^(?P<organization_slug>[^\/]+)/processingissues/$",
                    OrganizationProcessingIssuesEndpoint.as_view(),
                    name="sentry-api-0-organization-processing-issues",
                ),
                url(
                    r"^(?P<organization_slug>[^\/]+)/projects/$",
                    OrganizationProjectsEndpoint.as_view(),
                    name="sentry-api-0-organization-projects",
                ),
                url(
                    r"^(?P<organization_slug>[^\/]+)/projects-count/$",
                    OrganizationProjectsCountEndpoint.as_view(),
                    name="sentry-api-0-organization-projects-count",
                ),
                url(
                    r"^(?P<organization_slug>[^\/]+)/sent-first-event/$",
                    OrganizationProjectsSentFirstEventEndpoint.as_view(),
                    name="sentry-api-0-organization-sent-first-event",
                ),
                url(
                    r"^(?P<organization_slug>[^\/]+)/repos/$",
                    OrganizationRepositoriesEndpoint.as_view(),
                    name="sentry-api-0-organization-repositories",
                ),
                url(
                    r"^(?P<organization_slug>[^\/]+)/repos/(?P<repo_id>[^\/]+)/$",
                    OrganizationRepositoryDetailsEndpoint.as_view(),
                    name="sentry-api-0-organization-repository-details",
                ),
                url(
                    r"^(?P<organization_slug>[^\/]+)/repos/(?P<repo_id>[^\/]+)/commits/$",
                    OrganizationRepositoryCommitsEndpoint.as_view(),
                    name="sentry-api-0-organization-repository-commits",
                ),
                url(
                    r"^(?P<organization_slug>[^\/]+)/plugins/$",
                    OrganizationPluginsEndpoint.as_view(),
                    name="sentry-api-0-organization-plugins",
                ),
                url(
                    r"^(?P<organization_slug>[^\/]+)/plugins/configs/$",
                    OrganizationPluginsConfigsEndpoint.as_view(),
                    name="sentry-api-0-organization-plugins-configs",
                ),
                url(
                    r"^(?P<organization_slug>[^\/]+)/releases/$",
                    OrganizationReleasesEndpoint.as_view(),
                    name="sentry-api-0-organization-releases",
                ),
                url(
                    r"^(?P<organization_slug>[^\/]+)/releases/stats/$",
                    OrganizationReleasesStatsEndpoint.as_view(),
                    name="sentry-api-0-organization-releases-stats",
                ),
                url(
                    r"^(?P<organization_slug>[^\/]+)/releases/(?P<version>[^/]+)/$",
                    OrganizationReleaseDetailsEndpoint.as_view(),
                    name="sentry-api-0-organization-release-details",
                ),
                url(
                    r"^(?P<organization_slug>[^\/]+)/releases/(?P<version>[^/]+)/meta/$",
                    OrganizationReleaseMetaEndpoint.as_view(),
                    name="sentry-api-0-organization-release-meta",
                ),
                url(
                    r"^(?P<organization_slug>[^\/]+)/releases/(?P<version>[^/]+)/assemble/$",
                    OrganizationReleaseAssembleEndpoint.as_view(),
                    name="sentry-api-0-organization-release-assemble",
                ),
                url(
                    r"^(?P<organization_slug>[^\/]+)/releases/(?P<version>[^/]+)/files/$",
                    OrganizationReleaseFilesEndpoint.as_view(),
                    name="sentry-api-0-organization-release-files",
                ),
                url(
                    r"^(?P<organization_slug>[^\/]+)/releases/(?P<version>[^/]+)/files/(?P<file_id>\d+)/$",
                    OrganizationReleaseFileDetailsEndpoint.as_view(),
                    name="sentry-api-0-organization-release-file-details",
                ),
                url(
                    r"^(?P<organization_slug>[^\/]+)/releases/(?P<version>[^/]+)/commitfiles/$",
                    CommitFileChangeEndpoint.as_view(),
                    name="sentry-api-0-release-commitfilechange",
                ),
                url(
                    r"^(?P<organization_slug>[^\/]+)/releases/(?P<version>[^/]+)/deploys/$",
                    ReleaseDeploysEndpoint.as_view(),
                    name="sentry-api-0-organization-release-deploys",
                ),
                url(
                    r"^(?P<organization_slug>[^\/]+)/releases/(?P<version>[^/]+)/commits/$",
                    OrganizationReleaseCommitsEndpoint.as_view(),
                    name="sentry-api-0-organization-release-commits",
                ),
                url(
                    r"^(?P<organization_slug>[^\/]+)/releases/(?P<version>[^/]+)/previous-with-commits/$",
                    OrganizationReleasePreviousCommitsEndpoint.as_view(),
                    name="sentry-api-0-organization-release-previous-with-commits",
                ),
                url(
                    r"^(?P<organization_slug>[^\/]+)/user-feedback/$",
                    OrganizationUserReportsEndpoint.as_view(),
                    name="sentry-api-0-organization-user-feedback",
                ),
                url(
                    r"^(?P<organization_slug>[^\/]+)/user-teams/$",
                    OrganizationUserTeamsEndpoint.as_view(),
                    name="sentry-api-0-organization-user-teams",
                ),
                url(
                    r"^(?P<organization_slug>[^\/]+)/users/$",
                    OrganizationUsersEndpoint.as_view(),
                    name="sentry-api-0-organization-users",
                ),
                url(
                    r"^(?P<organization_slug>[^\/]+)/users/(?P<user_id>[^\/]+)/$",
                    OrganizationUserDetailsEndpoint.as_view(),
                    name="sentry-api-0-organization-user-details",
                ),
                url(
                    r"^(?P<organization_slug>[^\/]+)/sentry-app-installations/$",
                    SentryAppInstallationsEndpoint.as_view(),
                    name="sentry-api-0-sentry-app-installations",
                ),
                url(
                    r"^(?P<organization_slug>[^\/]+)/sentry-apps/$",
                    OrganizationSentryAppsEndpoint.as_view(),
                    name="sentry-api-0-organization-sentry-apps",
                ),
                url(
                    r"^(?P<organization_slug>[^\/]+)/stats/$",
                    OrganizationStatsEndpoint.as_view(),
                    name="sentry-api-0-organization-stats",
                ),
                url(
                    r"^(?P<organization_slug>[^\/]+)/stats_v2/$",
                    OrganizationStatsEndpointV2.as_view(),
                    name="sentry-api-0-organization-stats-v2",
                ),
                url(
                    r"^(?P<organization_slug>[^\/]+)/teams/$",
                    OrganizationTeamsEndpoint.as_view(),
                    name="sentry-api-0-organization-teams",
                ),
                url(
                    r"^(?P<organization_slug>[^\/]+)/tags/$",
                    OrganizationTagsEndpoint.as_view(),
                    name="sentry-api-0-organization-tags",
                ),
                url(
                    r"^(?P<organization_slug>[^\/]+)/tags/(?P<key>[^/]+)/values/$",
                    OrganizationTagKeyValuesEndpoint.as_view(),
                    name="sentry-api-0-organization-tagkey-values",
                ),
                url(
                    r"^(?P<organization_slug>[^\/]+)/onboarding-tasks/$",
                    OrganizationOnboardingTaskEndpoint.as_view(),
                    name="sentry-api-0-organization-onboardingtasks",
                ),
                url(
                    r"^(?P<organization_slug>[^\/]+)/environments/$",
                    OrganizationEnvironmentsEndpoint.as_view(),
                    name="sentry-api-0-organization-environments",
                ),
                url(
                    r"^(?P<organization_slug>[^\/]+)/broadcasts/$",
                    BroadcastIndexEndpoint.as_view(),
                    name="sentry-api-0-organization-broadcasts",
                ),
                url(
                    r"^(?P<organization_slug>[^\/]+)/join-request/$",
                    OrganizationJoinRequestEndpoint.as_view(),
                    name="sentry-api-0-organization-join-request",
                ),
                # relay usage
                url(
                    r"^(?P<organization_slug>[^\/]+)/relay_usage/$",
                    OrganizationRelayUsage.as_view(),
                    name="sentry-api-0-organization-relay-usage",
                ),
                url(
                    r"^(?P<organization_slug>[^\/]+)/request-project-creation/$",
                    OrganizationRequestProjectCreation.as_view(),
                    name="sentry-api-0-organization-request-project-creation",
                ),
            ]
        ),
    ),
    # Toplevel app installs
    url(
        r"^sentry-app-installations/(?P<uuid>[^\/]+)/$",
        SentryAppInstallationDetailsEndpoint.as_view(),
        name="sentry-api-0-sentry-app-installation-details",
    ),
    url(
        r"^sentry-app-installations/(?P<uuid>[^\/]+)/external-requests/$",
        SentryAppInstallationExternalRequestsEndpoint.as_view(),
        name="sentry-api-0-sentry-app-installation-external-requests",
    ),
    url(
        r"^sentry-app-installations/(?P<uuid>[^\/]+)/external-issue-actions/$",
        SentryAppInstallationExternalIssueActionsEndpoint.as_view(),
        name="sentry-api-0-sentry-app-installation-external-issue-actions",
    ),
    url(
        r"^sentry-app-installations/(?P<uuid>[^\/]+)/external-issues/$",
        SentryAppInstallationExternalIssuesEndpoint.as_view(),
        name="sentry-api-0-sentry-app-installation-external-issues",
    ),
    url(
        r"^sentry-app-installations/(?P<uuid>[^\/]+)/external-issues/(?P<external_issue_id>[^\/]+)/$",
        SentryAppInstallationExternalIssueDetailsEndpoint.as_view(),
        name="sentry-api-0-sentry-app-installation-external-issue-details",
    ),
    # Teams
    url(
        r"^teams/",
        include(
            [
                url(
                    r"^(?P<organization_slug>[^\/]+)/(?P<team_slug>[^\/]+)/$",
                    TeamDetailsEndpoint.as_view(),
                    name="sentry-api-0-team-details",
                ),
                url(
                    r"^(?P<organization_slug>[^\/]+)/(?P<team_slug>[^\/]+)/(?:issues|groups)/new/$",
                    TeamGroupsNewEndpoint.as_view(),
                    name="sentry-api-0-team-groups-new",
                ),
                url(
                    r"^(?P<organization_slug>[^\/]+)/(?P<team_slug>[^\/]+)/(?:issues|groups)/trending/$",
                    TeamGroupsTrendingEndpoint.as_view(),
                    name="sentry-api-0-team-groups-trending",
                ),
                url(
                    r"^(?P<organization_slug>[^\/]+)/(?P<team_slug>[^\/]+)/notification-settings/$",
                    TeamNotificationSettingsDetailsEndpoint.as_view(),
                    name="sentry-api-0-user-notification-settings",
                ),
                url(
                    r"^(?P<organization_slug>[^\/]+)/(?P<team_slug>[^\/]+)/members/$",
                    TeamMembersEndpoint.as_view(),
                    name="sentry-api-0-team-members",
                ),
                url(
                    r"^(?P<organization_slug>[^\/]+)/(?P<team_slug>[^\/]+)/projects/$",
                    TeamProjectsEndpoint.as_view(),
                    name="sentry-api-0-team-project-index",
                ),
                url(
                    r"^(?P<organization_slug>[^\/]+)/(?P<team_slug>[^\/]+)/stats/$",
                    TeamStatsEndpoint.as_view(),
                    name="sentry-api-0-team-stats",
                ),
                url(
                    r"^(?P<organization_slug>[^\/]+)/(?P<team_slug>[^\/]+)/avatar/$",
                    TeamAvatarEndpoint.as_view(),
                    name="sentry-api-0-team-avatar",
                ),
                url(
                    r"^(?P<organization_slug>[^\/]+)/(?P<team_slug>[^\/]+)/externalteam/$",
                    ExternalTeamEndpoint.as_view(),
                    name="sentry-api-0-external-team",
                ),
                url(
                    r"^(?P<organization_slug>[^\/]+)/(?P<team_slug>[^\/]+)/externalteam/(?P<external_team_id>[^\/]+)/$",
                    ExternalTeamDetailsEndpoint.as_view(),
                    name="sentry-api-0-external-team-details",
                ),
            ]
        ),
    ),
    # Projects
    url(
        r"^projects/",
        include(
            [
                url(
                    r"^(?P<organization_slug>[^\/]+)/rule-conditions/$",
                    ProjectAgnosticRuleConditionsEndpoint.as_view(),
                    name="sentry-api-0-project-agnostic-rule-conditions",
                ),
                url(r"^$", ProjectIndexEndpoint.as_view(), name="sentry-api-0-projects"),
                url(
                    r"^(?P<organization_slug>[^\/]+)/(?P<project_slug>[^\/]+)/$",
                    ProjectDetailsEndpoint.as_view(),
                    name="sentry-api-0-project-details",
                ),
                url(
                    r"^(?P<organization_slug>[^\/]+)/(?P<project_slug>[^\/]+)/alert-rules/(?P<alert_rule_id>[^\/]+)/$",
                    ProjectAlertRuleDetailsEndpoint.as_view(),
                    name="sentry-api-0-project-alert-rule-details",
                ),
                url(
                    r"^(?P<organization_slug>[^\/]+)/(?P<project_slug>[^\/]+)/alert-rules/$",
                    ProjectAlertRuleIndexEndpoint.as_view(),
                    name="sentry-api-0-project-alert-rules",
                ),
                url(
                    r"^(?P<organization_slug>[^\/]+)/(?P<project_slug>[^\/]+)/alert-rule-task/(?P<task_uuid>[^\/]+)/$",
                    ProjectAlertRuleTaskDetailsEndpoint.as_view(),
                    name="sentry-api-0-project-alert-rule-task-details",
                ),
                url(
                    r"^(?P<organization_slug>[^\/]+)/(?P<project_slug>[^\/]+)/combined-rules/$",
                    ProjectCombinedRuleIndexEndpoint.as_view(),
                    name="sentry-api-0-project-combined-rules",
                ),
                url(
                    r"^(?P<organization_slug>[^\/]+)/(?P<project_slug>[^\/]+)/avatar/$",
                    ProjectAvatarEndpoint.as_view(),
                    name="sentry-api-0-project-avatar",
                ),
                url(
                    r"^(?P<organization_slug>[^\/]+)/(?P<project_slug>[^\/]+)/create-sample/$",
                    ProjectCreateSampleEndpoint.as_view(),
                    name="sentry-api-0-project-create-sample",
                ),
                url(
                    r"^(?P<organization_slug>[^\/]+)/(?P<project_slug>[^\/]+)/docs/(?P<platform>[\w-]+)/$",
                    ProjectDocsPlatformEndpoint.as_view(),
                    name="sentry-api-0-project-docs-platform",
                ),
                url(
                    r"^(?P<organization_slug>[^\/]+)/(?P<project_slug>[^\/]+)/environments/$",
                    ProjectEnvironmentsEndpoint.as_view(),
                    name="sentry-api-0-project-environments",
                ),
                url(
                    r"^(?P<organization_slug>[^\/]+)/(?P<project_slug>[^\/]+)/environments/(?P<environment>[^/]+)/$",
                    ProjectEnvironmentDetailsEndpoint.as_view(),
                    name="sentry-api-0-project-environment-details",
                ),
                url(
                    r"^(?P<organization_slug>[^\/]+)/(?P<project_slug>[^\/]+)/platforms/$",
                    ProjectPlatformsEndpoint.as_view(),
                    name="sentry-api-0-project-platform-details",
                ),
                url(
                    r"^(?P<organization_slug>[^\/]+)/(?P<project_slug>[^\/]+)/events/$",
                    ProjectEventsEndpoint.as_view(),
                    name="sentry-api-0-project-events",
                ),
                url(
                    r"^(?P<organization_slug>[^\/]+)/(?P<project_slug>[^\/]+)/events/(?P<event_id>(?:\d+|[A-Fa-f0-9]{32}))/$",
                    ProjectEventDetailsEndpoint.as_view(),
                    name="sentry-api-0-project-event-details",
                ),
                url(
                    r"^(?P<organization_slug>[^\/]+)/(?P<project_slug>[^\/]+)/events/(?P<event_id>[\w-]+)/grouping-info/$",
                    EventGroupingInfoEndpoint.as_view(),
                    name="sentry-api-0-event-grouping-info",
                ),
                url(
                    r"^(?P<organization_slug>[^\/]+)/(?P<project_slug>[^\/]+)/events/(?P<event_id>[\w-]+)/apple-crash-report$",
                    EventAppleCrashReportEndpoint.as_view(),
                    name="sentry-api-0-event-apple-crash-report",
                ),
                url(
                    r"^(?P<organization_slug>[^\/]+)/(?P<project_slug>[^\/]+)/events/(?P<event_id>[\w-]+)/attachments/$",
                    EventAttachmentsEndpoint.as_view(),
                    name="sentry-api-0-event-attachments",
                ),
                url(
                    r"^(?P<organization_slug>[^\/]+)/(?P<project_slug>[^\/]+)/events/(?P<event_id>[\w-]+)/attachments/(?P<attachment_id>[\w-]+)/$",
                    EventAttachmentDetailsEndpoint.as_view(),
                    name="sentry-api-0-event-attachment-details",
                ),
                url(
                    r"^(?P<organization_slug>[^\/]+)/(?P<project_slug>[^\/]+)/events/(?P<event_id>[\w-]+)/committers/$",
                    EventFileCommittersEndpoint.as_view(),
                    name="sentry-api-0-event-file-committers",
                ),
                url(
                    r"^(?P<organization_slug>[^\/]+)/(?P<project_slug>[^\/]+)/events/(?P<event_id>[\w-]+)/json/$",
                    EventJsonEndpoint.as_view(),
                    name="sentry-api-0-event-json",
                ),
                url(
                    r"^(?P<organization_slug>[^\/]+)/(?P<project_slug>[^\/]+)/events/(?P<event_id>[\w-]+)/owners/$",
                    EventOwnersEndpoint.as_view(),
                    name="sentry-api-0-event-owners",
                ),
                url(
                    r"^(?P<organization_slug>[^\/]+)/(?P<project_slug>[^\/]+)/files/dsyms/$",
                    DebugFilesEndpoint.as_view(),
                    name="sentry-api-0-dsym-files",
                ),
                url(
                    r"^(?P<organization_slug>[^\/]+)/(?P<project_slug>[^\/]+)/files/source-maps/$",
                    SourceMapsEndpoint.as_view(),
                    name="sentry-api-0-source-maps",
                ),
                url(
                    r"^(?P<organization_slug>[^\/]+)/(?P<project_slug>[^\/]+)/files/difs/assemble/$",
                    DifAssembleEndpoint.as_view(),
                    name="sentry-api-0-assemble-dif-files",
                ),
                url(
                    r"^(?P<organization_slug>[^\/]+)/(?P<project_slug>[^\/]+)/files/dsyms/unknown/$",
                    UnknownDebugFilesEndpoint.as_view(),
                    name="sentry-api-0-unknown-dsym-files",
                ),
                url(
                    r"^(?P<organization_slug>[^\/]+)/(?P<project_slug>[^\/]+)/files/dsyms/associate/$",
                    AssociateDSymFilesEndpoint.as_view(),
                    name="sentry-api-0-associate-dsym-files",
                ),
                url(
                    r"^(?P<organization_slug>[^\/]+)/(?P<project_slug>[^\/]+)/filters/$",
                    ProjectFiltersEndpoint.as_view(),
                    name="sentry-api-0-project-filters",
                ),
                url(
                    r"^(?P<organization_slug>[^\/]+)/(?P<project_slug>[^\/]+)/filters/(?P<filter_id>[\w-]+)/$",
                    ProjectFilterDetailsEndpoint.as_view(),
                    name="sentry-api-0-project-filters",
                ),
                url(
                    r"^(?P<organization_slug>[^\/]+)/(?P<project_slug>[^\/]+)/hooks/$",
                    ProjectServiceHooksEndpoint.as_view(),
                    name="sentry-api-0-service-hooks",
                ),
                url(
                    r"^(?P<organization_slug>[^\/]+)/(?P<project_slug>[^\/]+)/hooks/(?P<hook_id>[^\/]+)/$",
                    ProjectServiceHookDetailsEndpoint.as_view(),
                    name="sentry-api-0-project-service-hook-details",
                ),
                url(
                    r"^(?P<organization_slug>[^\/]+)/(?P<project_slug>[^\/]+)/hooks/(?P<hook_id>[^\/]+)/stats/$",
                    ProjectServiceHookStatsEndpoint.as_view(),
                ),
                url(
                    r"^(?P<organization_slug>[^\/]+)/(?P<project_slug>[^\/]+)/(?:issues|groups)/$",
                    ProjectGroupIndexEndpoint.as_view(),
                    name="sentry-api-0-project-group-index",
                ),
                url(
                    r"^(?P<organization_slug>[^\/]+)/(?P<project_slug>[^\/]+)/(?:issues|groups)/stats/$",
                    ProjectGroupStatsEndpoint.as_view(),
                    name="sentry-api-0-project-group-stats",
                ),
                url(
                    r"^(?P<organization_slug>[^\/]+)/(?P<project_slug>[^\/]+)/keys/$",
                    ProjectKeysEndpoint.as_view(),
                    name="sentry-api-0-project-keys",
                ),
                url(
                    r"^(?P<organization_slug>[^\/]+)/(?P<project_slug>[^\/]+)/keys/(?P<key_id>[^\/]+)/$",
                    ProjectKeyDetailsEndpoint.as_view(),
                    name="sentry-api-0-project-key-details",
                ),
                url(
                    r"^(?P<organization_slug>[^\/]+)/(?P<project_slug>[^\/]+)/keys/(?P<key_id>[^\/]+)/stats/$",
                    ProjectKeyStatsEndpoint.as_view(),
                ),
                url(
                    r"^(?P<organization_slug>[^/]+)/(?P<project_slug>[^/]+)/members/$",
                    ProjectMemberIndexEndpoint.as_view(),
                    name="sentry-api-0-project-member-index",
                ),
                url(
<<<<<<< HEAD
                    r"^(?P<organization_slug>[^/]+)/(?P<project_slug>[^/]+)/metrics/$",
=======
                    r"^(?P<organization_slug>[^/]+)/(?P<project_slug>[^/]+)/metrics/meta/$",
>>>>>>> 95389b07
                    ProjectMetricsEndpoint.as_view(),
                    name="sentry-api-0-project-metrics-index",
                ),
                url(
<<<<<<< HEAD
=======
                    r"^(?P<organization_slug>[^/]+)/(?P<project_slug>[^/]+)/metrics/meta/(?P<metric_name>[^/]+)/$",
                    ProjectMetricDetailsEndpoint.as_view(),
                    name="sentry-api-0-project-metric-details",
                ),
                url(
>>>>>>> 95389b07
                    r"^(?P<organization_slug>[^/]+)/(?P<project_slug>[^/]+)/metrics/data/$",
                    ProjectMetricsDataEndpoint.as_view(),
                    name="sentry-api-0-project-metrics-data",
                ),
                url(
<<<<<<< HEAD
                    r"^(?P<organization_slug>[^/]+)/(?P<project_slug>[^/]+)/metrics/tags/(?P<metric_name>[^/]+)/(?P<tag_name>[^/]+)/$",
=======
                    r"^(?P<organization_slug>[^/]+)/(?P<project_slug>[^/]+)/metrics/tags/$",
>>>>>>> 95389b07
                    ProjectMetricsTagsEndpoint.as_view(),
                    name="sentry-api-0-project-metrics-tags",
                ),
                url(
<<<<<<< HEAD
=======
                    r"^(?P<organization_slug>[^/]+)/(?P<project_slug>[^/]+)/metrics/tags/(?P<tag_name>[^/]+)/$",
                    ProjectMetricsTagDetailsEndpoint.as_view(),
                    name="sentry-api-0-project-metrics-tag-details",
                ),
                url(
>>>>>>> 95389b07
                    r"^(?P<organization_slug>[^\/]+)/(?P<project_slug>[^\/]+)/releases/$",
                    ProjectReleasesEndpoint.as_view(),
                    name="sentry-api-0-project-releases",
                ),
                url(
                    r"^(?P<organization_slug>[^\/]+)/(?P<project_slug>[^\/]+)/releases/token/$",
                    ProjectReleasesTokenEndpoint.as_view(),
                    name="sentry-api-0-project-releases-token",
                ),
                url(
                    r"^(?P<organization_slug>[^\/]+)/(?P<project_slug>[^\/]+)/releases/completion/$",
                    ProjectReleaseSetupCompletionEndpoint.as_view(),
                    name="sentry-api-0-project-releases-completion-status",
                ),
                url(
                    r"^(?P<organization_slug>[^\/]+)/(?P<project_slug>[^\/]+)/releases/(?P<version>[^/]+)/$",
                    ProjectReleaseDetailsEndpoint.as_view(),
                    name="sentry-api-0-project-release-details",
                ),
                url(
                    r"^(?P<organization_slug>[^\/]+)/(?P<project_slug>[^\/]+)/releases/(?P<version>[^/]+)/commits/$",
                    ProjectReleaseCommitsEndpoint.as_view(),
                    name="sentry-api-0-project-release-commits",
                ),
                url(
                    r"^(?P<organization_slug>[^\/]+)/(?P<project_slug>[^\/]+)/releases/(?P<version>[^/]+)/repositories/$",
                    ProjectReleaseRepositories.as_view(),
                    name="sentry-api-0-project-release-repositories",
                ),
                url(
                    r"^(?P<organization_slug>[^\/]+)/(?P<project_slug>[^\/]+)/releases/(?P<version>[^/]+)/resolved/$",
                    ProjectIssuesResolvedInReleaseEndpoint.as_view(),
                    name="sentry-api-0-project-release-resolved",
                ),
                url(
                    r"^(?P<organization_slug>[^\/]+)/(?P<project_slug>[^\/]+)/releases/(?P<version>[^/]+)/stats/$",
                    ProjectReleaseStatsEndpoint.as_view(),
                    name="sentry-api-0-project-release-stats",
                ),
                url(
                    r"^(?P<organization_slug>[^\/]+)/(?P<project_slug>[^\/]+)/releases/(?P<version>[^/]+)/files/$",
                    ProjectReleaseFilesEndpoint.as_view(),
                    name="sentry-api-0-project-release-files",
                ),
                url(
                    r"^(?P<organization_slug>[^\/]+)/(?P<project_slug>[^\/]+)/releases/(?P<version>[^/]+)/files/(?P<file_id>\d+)/$",
                    ProjectReleaseFileDetailsEndpoint.as_view(),
                    name="sentry-api-0-project-release-file-details",
                ),
                url(
                    r"^(?P<organization_slug>[^\/]+)/(?P<project_slug>[^\/]+)/rules/$",
                    ProjectRulesEndpoint.as_view(),
                    name="sentry-api-0-project-rules",
                ),
                url(
                    r"^(?P<organization_slug>[^\/]+)/(?P<project_slug>[^\/]+)/rules/configuration/$",
                    ProjectRulesConfigurationEndpoint.as_view(),
                    name="sentry-api-0-project-rules-configuration",
                ),
                url(
                    r"^(?P<organization_slug>[^\/]+)/(?P<project_slug>[^\/]+)/rules/(?P<rule_id>[^\/]+)/$",
                    ProjectRuleDetailsEndpoint.as_view(),
                    name="sentry-api-0-project-rule-details",
                ),
                url(
                    r"^(?P<organization_slug>[^\/]+)/(?P<project_slug>[^\/]+)/rule-task/(?P<task_uuid>[^\/]+)/$",
                    ProjectRuleTaskDetailsEndpoint.as_view(),
                    name="sentry-api-0-project-rule-task-details",
                ),
                url(
                    r"^(?P<organization_slug>[^\/]+)/(?P<project_slug>[^\/]+)/searches/$",
                    ProjectSearchesEndpoint.as_view(),
                    name="sentry-api-0-project-searches",
                ),
                url(
                    r"^(?P<organization_slug>[^\/]+)/(?P<project_slug>[^\/]+)/searches/(?P<search_id>[^\/]+)/$",
                    ProjectSearchDetailsEndpoint.as_view(),
                    name="sentry-api-0-project-search-details",
                ),
                url(
                    r"^(?P<organization_slug>[^\/]+)/(?P<project_slug>[^\/]+)/stats/$",
                    ProjectStatsEndpoint.as_view(),
                    name="sentry-api-0-project-stats",
                ),
                url(
                    r"^(?P<organization_slug>[^\/]+)/(?P<project_slug>[^\/]+)/tags/$",
                    ProjectTagsEndpoint.as_view(),
                    name="sentry-api-0-project-tags",
                ),
                url(
                    r"^(?P<organization_slug>[^\/]+)/(?P<project_slug>[^\/]+)/tags/(?P<key>[^/]+)/$",
                    ProjectTagKeyDetailsEndpoint.as_view(),
                    name="sentry-api-0-project-tagkey-details",
                ),
                url(
                    r"^(?P<organization_slug>[^\/]+)/(?P<project_slug>[^\/]+)/tags/(?P<key>[^/]+)/values/$",
                    ProjectTagKeyValuesEndpoint.as_view(),
                    name="sentry-api-0-project-tagkey-values",
                ),
                url(
                    r"^(?P<organization_slug>[^\/]+)/(?P<project_slug>[^\/]+)/teams/$",
                    ProjectTeamsEndpoint.as_view(),
                    name="sentry-api-0-project-teams",
                ),
                url(
                    r"^(?P<organization_slug>[^\/]+)/(?P<project_slug>[^\/]+)/teams/(?P<team_slug>[^\/]+)/$",
                    ProjectTeamDetailsEndpoint.as_view(),
                    name="sentry-api-0-project-team-details",
                ),
                url(
                    r"^(?P<organization_slug>[^\/]+)/(?P<project_slug>[^\/]+)/transfer/$",
                    ProjectTransferEndpoint.as_view(),
                    name="sentry-api-0-project-transfer",
                ),
                url(
                    r"^(?P<organization_slug>[^\/]+)/(?P<project_slug>[^\/]+)/users/$",
                    ProjectUsersEndpoint.as_view(),
                    name="sentry-api-0-project-users",
                ),
                url(
                    r"^(?P<organization_slug>[^\/]+)/(?P<project_slug>[^\/]+)/users/(?P<user_hash>[^/]+)/$",
                    ProjectUserDetailsEndpoint.as_view(),
                    name="sentry-api-0-project-user-details",
                ),
                url(
                    r"^(?P<organization_slug>[^\/]+)/(?P<project_slug>[^\/]+)/(?:user-feedback|user-reports)/$",
                    ProjectUserReportsEndpoint.as_view(),
                    name="sentry-api-0-project-user-reports",
                ),
                url(
                    r"^(?P<organization_slug>[^\/]+)/(?P<project_slug>[^\/]+)/user-stats/$",
                    ProjectUserStatsEndpoint.as_view(),
                    name="sentry-api-0-project-userstats",
                ),
                url(
                    r"^(?P<organization_slug>[^\/]+)/(?P<project_slug>[^\/]+)/processingissues/$",
                    ProjectProcessingIssuesEndpoint.as_view(),
                    name="sentry-api-0-project-processing-issues",
                ),
                url(
                    r"^(?P<organization_slug>[^\/]+)/(?P<project_slug>[^\/]+)/processingissues/fix$",
                    ProjectProcessingIssuesFixEndpoint.as_view(),
                    name="sentry-api-0-project-fix-processing-issues",
                ),
                url(
                    r"^(?P<organization_slug>[^\/]+)/(?P<project_slug>[^\/]+)/reprocessing/$",
                    ProjectReprocessingEndpoint.as_view(),
                    name="sentry-api-0-project-reprocessing",
                ),
                url(
                    r"^(?P<organization_slug>[^\/]+)/(?P<project_slug>[^\/]+)/processingissues/discard/$",
                    ProjectProcessingIssuesDiscardEndpoint.as_view(),
                    name="sentry-api-0-project-discard-processing-issues",
                ),
                url(
                    r"^(?P<organization_slug>[^\/]+)/(?P<project_slug>[^\/]+)/ownership/$",
                    ProjectOwnershipEndpoint.as_view(),
                    name="sentry-api-0-project-ownership",
                ),
                url(
                    r"^(?P<organization_slug>[^\/]+)/(?P<project_slug>[^\/]+)/codeowners/$",
                    ProjectCodeOwnersEndpoint.as_view(),
                    name="sentry-api-0-project-codeowners",
                ),
                url(
                    r"^(?P<organization_slug>[^\/]+)/(?P<project_slug>[^\/]+)/codeowners/(?P<codeowners_id>[^\/]+)/$",
                    ProjectCodeOwnersDetailsEndpoint.as_view(),
                    name="sentry-api-0-project-codeowners-details",
                ),
                # Load plugin project urls
                url(
                    r"^(?P<organization_slug>[^\/]+)/(?P<project_slug>[^\/]+)/plugins/$",
                    ProjectPluginsEndpoint.as_view(),
                    name="sentry-api-0-project-plugins",
                ),
                url(
                    r"^(?P<organization_slug>[^\/]+)/(?P<project_slug>[^\/]+)/plugins/(?P<plugin_id>[^\/]+)/$",
                    ProjectPluginDetailsEndpoint.as_view(),
                    name="sentry-api-0-project-plugin-details",
                ),
                url(
                    r"^(?P<organization_slug>[^\/]+)/(?P<project_slug>[^\/]+)/plugins?/",
                    include("sentry.plugins.base.project_api_urls"),
                ),
                # Tombstone
                url(
                    r"^(?P<organization_slug>[^\/]+)/(?P<project_slug>[^\/]+)/tombstones/$",
                    GroupTombstoneEndpoint.as_view(),
                    name="sentry-api-0-group-tombstones",
                ),
                url(
                    r"^(?P<organization_slug>[^\/]+)/(?P<project_slug>[^\/]+)/tombstones/(?P<tombstone_id>\d+)/$",
                    GroupTombstoneDetailsEndpoint.as_view(),
                    name="sentry-api-0-group-tombstone-details",
                ),
                url(
                    r"^(?P<organization_slug>[^\/]+)/(?P<project_slug>[^\/]+)/stacktrace-link/$",
                    ProjectStacktraceLinkEndpoint.as_view(),
                    name="sentry-api-0-project-stacktrace-link",
                ),
                url(
                    r"^(?P<organization_slug>[^\/]+)/(?P<project_slug>[^\/]+)/repo-path-parsing/$",
                    ProjectRepoPathParsingEndpoint.as_view(),
                    name="sentry-api-0-project-repo-path-parsing",
                ),
            ]
        ),
    ),
    # Groups
    url(r"^(?:issues|groups)/", include(GROUP_URLS, namespace="sentry-api-0-group")),
    url(
        r"^issues/(?P<issue_id>[^\/]+)/participants/$",
        GroupParticipantsEndpoint.as_view(),
        name="sentry-api-0-group-stats",
    ),
    url(
        r"^shared/(?:issues|groups)/(?P<share_id>[^\/]+)/$",
        SharedGroupDetailsEndpoint.as_view(),
        name="sentry-api-0-shared-group-details",
    ),
    # Sentry Apps
    url(r"^sentry-apps/$", SentryAppsEndpoint.as_view(), name="sentry-api-0-sentry-apps"),
    url(
        r"^sentry-apps-stats/$",
        SentryAppsStatsEndpoint.as_view(),
        name="sentry-api-0-sentry-apps-stats",
    ),
    url(
        r"^sentry-apps/(?P<sentry_app_slug>[^\/]+)/$",
        SentryAppDetailsEndpoint.as_view(),
        name="sentry-api-0-sentry-app-details",
    ),
    url(
        r"^sentry-apps/(?P<sentry_app_slug>[^\/]+)/features/$",
        SentryAppFeaturesEndpoint.as_view(),
        name="sentry-api-0-sentry-app-features",
    ),
    url(
        r"^sentry-apps/(?P<sentry_app_slug>[^\/]+)/components/$",
        SentryAppComponentsEndpoint.as_view(),
        name="sentry-api-0-sentry-app-components",
    ),
    url(
        r"^sentry-apps/(?P<sentry_app_slug>[^\/]+)/api-tokens/$",
        SentryInternalAppTokensEndpoint.as_view(),
        name="sentry-api-0-sentry-internal-app-tokens",
    ),
    url(
        r"^sentry-apps/(?P<sentry_app_slug>[^\/]+)/api-tokens/(?P<api_token>[^\/]+)/$",
        SentryInternalAppTokenDetailsEndpoint.as_view(),
        name="sentry-api-0-sentry-internal-app-token-details",
    ),
    url(
        r"^sentry-apps/(?P<sentry_app_slug>[^\/]+)/stats/$",
        SentryAppStatsEndpoint.as_view(),
        name="sentry-api-0-sentry-app-stats",
    ),
    url(
        r"^sentry-apps/(?P<sentry_app_slug>[^\/]+)/requests/$",
        SentryAppRequestsEndpoint.as_view(),
        name="sentry-api-0-sentry-app-requests",
    ),
    url(
        r"^sentry-apps/(?P<sentry_app_slug>[^\/]+)/interaction/$",
        SentryAppInteractionEndpoint.as_view(),
        name="sentry-api-0-sentry-app-interaction",
    ),
    url(
        r"^organizations/(?P<organization_slug>[^\/]+)/sentry-app-components/$",
        OrganizationSentryAppComponentsEndpoint.as_view(),
        name="sentry-api-0-org-sentry-app-components",
    ),
    url(
        r"^sentry-app-installations/(?P<uuid>[^\/]+)/authorizations/$",
        SentryAppAuthorizationsEndpoint.as_view(),
        name="sentry-api-0-sentry-app-authorizations",
    ),
    url(
        r"^sentry-apps/(?P<sentry_app_slug>[^\/]+)/publish-request/$",
        SentryAppPublishRequestEndpoint.as_view(),
        name="sentry-api-0-sentry-app-publish-request",
    ),
    # Grouping configs
    url(
        r"^grouping-configs/$",
        GroupingConfigsEndpoint.as_view(),
        name="sentry-api-0-grouping-configs",
    ),
    # Symbolicator Builtin Sources
    url(
        r"^builtin-symbol-sources/$",
        BuiltinSymbolSourcesEndpoint.as_view(),
        name="sentry-api-0-builtin-symbol-sources",
    ),
    # Internal
    url(
        r"^internal/",
        include(
            [
                url(
                    r"^health/$", SystemHealthEndpoint.as_view(), name="sentry-api-0-system-health"
                ),
                url(
                    r"^options/$",
                    SystemOptionsEndpoint.as_view(),
                    name="sentry-api-0-system-options",
                ),
                url(r"^quotas/$", InternalQuotasEndpoint.as_view()),
                url(r"^queue/tasks/$", InternalQueueTasksEndpoint.as_view()),
                url(r"^stats/$", InternalStatsEndpoint.as_view()),
                url(r"^warnings/$", InternalWarningsEndpoint.as_view()),
                url(r"^packages/$", InternalPackagesEndpoint.as_view()),
                url(r"^environment/$", InternalEnvironmentEndpoint.as_view()),
                url(r"^mail/$", InternalMailEndpoint.as_view()),
            ]
        ),
    ),
    # Project Wizard
    url(r"^wizard/$", SetupWizard.as_view(), name="sentry-api-0-project-wizard-new"),
    url(
        r"^wizard/(?P<wizard_hash>[^\/]+)/$",
        SetupWizard.as_view(),
        name="sentry-api-0-project-wizard",
    ),
    # Catch all
    url(r"^$", IndexEndpoint.as_view(), name="sentry-api-index"),
    url(r"^", CatchallEndpoint.as_view(), name="sentry-api-catchall"),
    # url(r'^api-auth/', include('rest_framework.urls', namespace='rest_framework'))
]<|MERGE_RESOLUTION|>--- conflicted
+++ resolved
@@ -269,15 +269,10 @@
 from .endpoints.project_keys import ProjectKeysEndpoint
 from .endpoints.project_member_index import ProjectMemberIndexEndpoint
 from .endpoints.project_metrics import (
-<<<<<<< HEAD
-    ProjectMetricsDataEndpoint,
-    ProjectMetricsEndpoint,
-=======
     ProjectMetricDetailsEndpoint,
     ProjectMetricsDataEndpoint,
     ProjectMetricsEndpoint,
     ProjectMetricsTagDetailsEndpoint,
->>>>>>> 95389b07
     ProjectMetricsTagsEndpoint,
 )
 from .endpoints.project_ownership import ProjectOwnershipEndpoint
@@ -1570,45 +1565,31 @@
                     name="sentry-api-0-project-member-index",
                 ),
                 url(
-<<<<<<< HEAD
-                    r"^(?P<organization_slug>[^/]+)/(?P<project_slug>[^/]+)/metrics/$",
-=======
                     r"^(?P<organization_slug>[^/]+)/(?P<project_slug>[^/]+)/metrics/meta/$",
->>>>>>> 95389b07
                     ProjectMetricsEndpoint.as_view(),
                     name="sentry-api-0-project-metrics-index",
                 ),
                 url(
-<<<<<<< HEAD
-=======
                     r"^(?P<organization_slug>[^/]+)/(?P<project_slug>[^/]+)/metrics/meta/(?P<metric_name>[^/]+)/$",
                     ProjectMetricDetailsEndpoint.as_view(),
                     name="sentry-api-0-project-metric-details",
                 ),
                 url(
->>>>>>> 95389b07
                     r"^(?P<organization_slug>[^/]+)/(?P<project_slug>[^/]+)/metrics/data/$",
                     ProjectMetricsDataEndpoint.as_view(),
                     name="sentry-api-0-project-metrics-data",
                 ),
                 url(
-<<<<<<< HEAD
-                    r"^(?P<organization_slug>[^/]+)/(?P<project_slug>[^/]+)/metrics/tags/(?P<metric_name>[^/]+)/(?P<tag_name>[^/]+)/$",
-=======
                     r"^(?P<organization_slug>[^/]+)/(?P<project_slug>[^/]+)/metrics/tags/$",
->>>>>>> 95389b07
                     ProjectMetricsTagsEndpoint.as_view(),
                     name="sentry-api-0-project-metrics-tags",
                 ),
                 url(
-<<<<<<< HEAD
-=======
                     r"^(?P<organization_slug>[^/]+)/(?P<project_slug>[^/]+)/metrics/tags/(?P<tag_name>[^/]+)/$",
                     ProjectMetricsTagDetailsEndpoint.as_view(),
                     name="sentry-api-0-project-metrics-tag-details",
                 ),
                 url(
->>>>>>> 95389b07
                     r"^(?P<organization_slug>[^\/]+)/(?P<project_slug>[^\/]+)/releases/$",
                     ProjectReleasesEndpoint.as_view(),
                     name="sentry-api-0-project-releases",
