from typing import List, Optional, Tuple

from snuba_sdk.column import Column
from snuba_sdk.entity import Entity
from snuba_sdk.expressions import Limit, Offset
from snuba_sdk.orderby import LimitBy
from snuba_sdk.query import Query

from sentry.search.events.fields import InvalidSearchQuery
from sentry.search.events.filter import QueryFilter
from sentry.search.events.types import ParamsType, SelectType
from sentry.utils.snuba import Dataset


class QueryBuilder(QueryFilter):
    """Builds a snql query"""

    def __init__(
        self,
        dataset: Dataset,
        params: ParamsType,
        query: Optional[str] = None,
        selected_columns: Optional[List[str]] = None,
        orderby: Optional[List[str]] = None,
        auto_aggregations: bool = False,
        use_aggregate_conditions: bool = False,
<<<<<<< HEAD
        functions_acl: Optional[List[str]] = None,
        limit: int = 50,
=======
        limit: Optional[int] = 50,
>>>>>>> 1a73c702
        offset: Optional[int] = 0,
        limitby: Optional[Tuple[str, int]] = None,
    ):
        super().__init__(dataset, params, functions_acl)

        # TODO: implement this in `resolve_select`
        self.auto_aggregations = auto_aggregations

        self.limit = None if limit is None else Limit(limit)
        self.offset = None if offset is None else Offset(offset)

        self.limitby = self.resolve_limitby(limitby)

        self.where, self.having = self.resolve_conditions(
            query, use_aggregate_conditions=use_aggregate_conditions
        )

        # params depends on parse_query, and conditions being resolved first since there may be projects in conditions
        self.where += self.resolve_params()

        self.columns = self.resolve_select(selected_columns)
        self.orderby = self.resolve_orderby(orderby)

    @property
    def select(self) -> Optional[List[SelectType]]:
        return self.columns

    def resolve_limitby(self, limitby: Optional[Tuple[str, int]]) -> Optional[LimitBy]:
        if limitby is None:
            return None

        column, count = limitby
        resolved = self.resolve_column(column)

        if isinstance(resolved, Column):
            return LimitBy(resolved, count)

        # TODO: Limit By can only operate on a `Column`. This has the implication
        # that non aggregate transforms are not allowed in the order by clause.
        raise InvalidSearchQuery(f"{column} used in a limit by but is not a column.")

    @property
    def groupby(self) -> Optional[List[SelectType]]:
        if self.aggregates:
            return [c for c in self.columns if c not in self.aggregates]
        else:
            return []

    def validate_having_clause(self):
        error_extra = ", and could not be automatically added" if self.auto_aggregations else ""
        for condition in self.having:
            lhs = condition.lhs
            if lhs not in self.columns:
                raise InvalidSearchQuery(
                    "Aggregate {} used in a condition but is not a selected column{}.".format(
                        lhs.alias,
                        error_extra,
                    )
                )

    def get_snql_query(self) -> Query:
        self.validate_having_clause()

        return Query(
            dataset=self.dataset.value,
            match=Entity(self.dataset.value),
            select=self.select,
            where=self.where,
            having=self.having,
            groupby=self.groupby,
            orderby=self.orderby,
            limit=self.limit,
            offset=self.offset,
            limitby=self.limitby,
        )<|MERGE_RESOLUTION|>--- conflicted
+++ resolved
@@ -24,12 +24,8 @@
         orderby: Optional[List[str]] = None,
         auto_aggregations: bool = False,
         use_aggregate_conditions: bool = False,
-<<<<<<< HEAD
         functions_acl: Optional[List[str]] = None,
-        limit: int = 50,
-=======
         limit: Optional[int] = 50,
->>>>>>> 1a73c702
         offset: Optional[int] = 0,
         limitby: Optional[Tuple[str, int]] = None,
     ):
