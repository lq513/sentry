--- conflicted
+++ resolved
@@ -2,12 +2,8 @@
 {% load sentry_api %}
 {% load sentry_dsn %}
 {% load sentry_helpers %}
-<<<<<<< HEAD
-{% load static_compiler %}
-
-=======
 {% load sentry_permissions %}
->>>>>>> ec8e801d
+
 {% get_sentry_version %}
 
 <!DOCTYPE html>
@@ -20,12 +16,8 @@
         <link href="{% url 'sentry-media' "sentry" "images/favicon.ico" %}" rel="shortcut icon" type="image/png"/>
 
         {% block css %}
-<<<<<<< HEAD
-            {% staticbundle 'sentry/dist/global.min.css' %}
+            <link href="{% url 'sentry-media' "sentry" "dist/sentry.css" %}" rel="stylesheet"/>
             <link href="{% url 'sentry-media' 'sentry' 'vendor/platformicons/platformicons/platformicons.css' %}" type="text/css" rel="stylesheet">
-=======
-            <link href="{% url 'sentry-media' "sentry" "dist/sentry.css" %}" rel="stylesheet"/>
->>>>>>> ec8e801d
         {% endblock %}
 
         <title>{% block title %}Sentry{% endblock %}</title>
@@ -34,7 +26,6 @@
         <script type="text/javascript" src="{% url 'sentry-media' "sentry" "scripts/lib/html5shiv.js" %}"></script>
         <![endif]-->
         {% block scripts %}
-<<<<<<< HEAD
             <script>
             // Legacy app object
             window.app = {};
@@ -54,17 +45,22 @@
             {% else %}
                 window.SentryConfig.selectedTeam = null;
             {% endif %}
+            {% if selectedOrganization %}
+                window.SentryConfig.selectedOrganization = {% convert_to_json selectedOrganization %}
+            {% else %}
+                window.SentryConfig.selectedOrganization = null;
+            {% endif %}
             </script>
 
-            {% staticbundle 'sentry/dist/vendor-angular.min.js' %}
-            {% staticbundle 'sentry/dist/vendor-jquery.min.js' %}
-            {% staticbundle 'sentry/dist/vendor-bootstrap.min.js' %}
-            {% staticbundle 'sentry/dist/vendor-misc.min.js' %}
-
-            {% staticbundle 'sentry/dist/app.min.js' %}
-            {% staticbundle 'sentry/dist/legacy-app.min.js' %}
-
-            {% staticbundle 'sentry/dist/raven.min.js' %}
+            <script src="{% url 'sentry-media' "sentry" "dist/vendor-angular.min.js" %}"></script>
+            <script src="{% url 'sentry-media' "sentry" "dist/vendor-jquery.min.js" %}"></script>
+            <script src="{% url 'sentry-media' "sentry" "dist/vendor-bootstrap.min.js" %}"></script>
+            <script src="{% url 'sentry-media' "sentry" "dist/vendor-misc.min.js" %}"></script>
+
+            <script src="{% url 'sentry-media' "sentry" "dist/app.min.js" %}"></script>
+            <script src="{% url 'sentry-media' "sentry" "dist/legacy-app.min.js" %}"></script>
+
+            <script src="{% url 'sentry-media' "sentry" "dist/raven.min.js" %}"></script>
 
             <script>
             Raven.config('{% public_dsn %}', {
@@ -118,39 +114,6 @@
                 id: '{{ request.user.id }}',
                 ip_address: '{{ request.META.REMOTE_ADDR }}'
             });
-=======
-            <script src="{% url 'sentry-media' "sentry" "dist/vendor-jquery.min.js" %}"></script>
-            <script src="{% url 'sentry-media' "sentry" "dist/vendor-backbone.min.js" %}"></script>
-            <script src="{% url 'sentry-media' "sentry" "dist/vendor-bootstrap.min.js" %}"></script>
-            <script src="{% url 'sentry-media' "sentry" "dist/vendor-misc.min.js" %}"></script>
-            <script src="{% url 'sentry-media' "sentry" "dist/raven.min.js" %}"></script>
-            <script src="{% url 'sentry-media' "sentry" "dist/app.min.js" %}"></script>
-            <script src="{% url 'sentry-media' "sentry" "dist/app-legacy.min.js" %}"></script>
-            <script type="text/javascript">
-            {% if request.LANGUAGE_CODE %}
-                moment.lang('{{ request.LANGUAGE_CODE }}');
-            {% endif %}
-            app.config.clippyPath = '{% url 'sentry-media' "sentry" "clippy.swf" %}';
-            app.config.popupCss = '{% url 'sentry-media' "sentry" 'styles/popup.css' %}';
-            app.config.mediaUrl = '{% url 'sentry-media' "sentry" '' %}';
-            app.config.urlPrefix = {{ URL_PREFIX|to_json|safe }};
-            {% if project %}
-                app.config.projectId = {{ project.slug|to_json|safe }};
-                app.config.teamId = {{ project.team.slug|to_json|safe }};
-                app.config.organizationId = {{ project.organization.slug|to_json|safe }};
-            {% elif team %}
-                app.config.projectId = null;
-                app.config.teamId = {{ team.slug|to_json|safe }};
-                app.config.organizationId = {{ team.organization.slug|to_json|safe }};
-            {% elif organization %}
-                app.config.projectId = null;
-                app.config.teamId = null;
-                app.config.organizationId = {{ organization.slug|to_json|safe }};
-            {% else %}
-                app.config.projectId = null;
-                app.config.teamId = null;
-                app.config.organizationId = null;
->>>>>>> ec8e801d
             {% endif %}
             </script>
         {% endblock %}
@@ -218,7 +181,6 @@
       <div class="app">
         {% block body %}
         {% block header %}
-<<<<<<< HEAD
             <header>
                 <div class="container">
                   {% block menu_toggle %}
@@ -250,50 +212,6 @@
                           {% else %}
                             <div class="user-nav">
                               <a href="{% url 'sentry-login' %}">{% trans "Login" %}</a>
-=======
-            <header id="header">
-                <div class="navbar navbar-inverse">
-                    <div class="navbar-inner">
-                        <div class="container">
-                            {% if organization %}
-                                <a id="logo" href="{% url 'sentry-organization-home' organization.slug %}">Sentry</a>
-                            {% else %}
-                                <a id="logo" href="{% url 'sentry' %}">Sentry</a>
-                            {% endif %}
-                            {% if team %}
-                            <div id="team-banner">
-                                {% if TEAM_LIST %}
-                                    <a class="dropdown-toggle" data-toggle="dropdown">
-                                        {% if team %}
-                                            {{ team.name }}
-                                            {% if project %}
-                                                <small>{{ project.name }}</small>
-                                            {% endif %}
-                                            <span class="caret"></span>
-                                        {% endif %}
-                                    </a>
-                                    <nav class="dropdown-menu">
-                                        <!-- <input type="text" value="search by project name"> <a href="#" class="btn">New</a> -->
-                                        {% for t, p_list in TEAM_LIST %}
-                                            <h6><a href="{% url 'sentry-team-dashboard' organization.slug t.slug %}">{{ t.name }}</a></h6>
-                                            <ul class="project-list">
-                                                {% for p in p_list %}
-                                                    <li{% if p.id == project.id %} class="active"{% endif %}>
-                                                        <a href="{% url 'sentry-stream' organization.slug p.slug %}" title="{{ p.name }}">{{ p.name }}</a>
-                                                    </li>
-                                                {% endfor %}
-                                            </ul>
-                                        {% endfor %}
-                                    </nav>
-                                {% else %}
-                                    <a>
-                                        {{ team.name }}
-                                        {% if project %}
-                                            <small>{{ project.name }}</small>
-                                        {% endif %}
-                                    </a>
-                                {% endif %}
->>>>>>> ec8e801d
                             </div>
                           {% endif %}
                       {% endblock %}
@@ -304,14 +222,14 @@
                         {% block breadcrumb_inner %}
                           {% if team %}
                             <li>
-                              <a class="team-name" href="{% url 'sentry' team.slug %}">{{ team.name }}</a>
+                              <a class="team-name" href="{% url 'sentry-team-dashboard' team.organization.slug team.slug %}">{{ team.name }}</a>
                             </li>
                             {% if project %}
                             <li>
-                              <a class="project-name" href="{% url 'sentry-stream' team.slug project.slug %}">{{ project.name }}</a> <a href="{% url 'sentry-manage-project' team.slug project.slug %}"><span class="icon-settings"></span></a>
+                              <a class="project-name" href="{% url 'sentry-stream' project.organization.slug project.slug %}">{{ project.name }}</a>
+                              <a href="{% url 'sentry-manage-project' project.organization.slug project.slug %}"><span class="icon-settings"></span></a>
                             </li>
                             {% endif %}
-<<<<<<< HEAD
                           {% else %}
                               <li>{% block heading %}{% endblock %}</li>
                           {% endif %}
@@ -320,54 +238,6 @@
                       {% endblock %}
                     {% endif %}
                  </div>
-=======
-                            <ul class="nav pull-right">
-                                {% block account_nav %}
-                                    {% if request.user.is_authenticated %}
-                                        <li><a href="{% url 'sentry-help' %}">{% trans "Docs" %}</a></li>
-                                        <li class="dropdown org-dropdown">
-                                          <a href="#" class="dropdown-toggle" data-toggle="dropdown">
-                                            {% if organization %}
-                                              {{ organization.name }}
-                                            {% else %}
-                                              {% trans "Organizations" %}
-                                            {% endif %}
-                                            <span class="caret"></span>
-                                          </a>
-                                          <ul class="dropdown-menu">
-                                            {% if request.user|can_create_organizations %}
-                                              <li><h6><a href="{% url 'sentry-create-organization' %}" class="new pull-right"><span class="icon-plus"></span></a>{% trans "Organizations" %}</h6></li>
-                                            {% endif %}
-                                            {% for o in request.user|list_organizations %}
-                                                <li{% if o == organization %} class="active"{% endif %}>
-                                                    <a href="{% url 'sentry-organization-home' o.slug %}">{{ o.name }}</a>
-                                                    {% if request.user|can_manage_org:o %}
-                                                        <a href="{% url 'sentry-organization-settings' o.slug %}" class="org-settings"><span class="icon-cog"></span></a>
-                                                    {% endif %}
-                                                </li>
-                                            {% endfor %}
-                                          </ul>
-                                        </li>
-                                        <li class="dropdown">
-                                            <a href="#" class="dropdown-toggle" data-toggle="dropdown"><img class="avatar" src="{% gravatar_url user.email size 20 %}"> <span class="caret"></span></a>
-                                            <ul class="dropdown-menu">
-                                                <li><a href="{% url 'sentry-account-settings' %}">{% trans "Account" %}</a></li>
-                                                {% if request.user.is_staff %}
-                                                    <li><a href="{% url 'sentry-admin-status' %}">{% trans "Admin" %}</a></li>
-                                                {% endif %}
-                                                <li class="divider">
-                                                <li><a href="{% url 'sentry-logout' %}">{% trans "Logout" %}</a></li>
-                                            </ul>
-                                        </li>
-                                    {% else %}
-                                        <li><a href="{% url 'sentry-login' %}">{% trans "Login" %}</a></li>
-                                    {% endif %}
-                                {% endblock %}
-                            </ul>
-                         </div>
-                    </div>
-                </div>
->>>>>>> ec8e801d
             </header>
         {% endblock %}
 
@@ -378,19 +248,7 @@
         {% block page_header_block %}
             <div class="toolbar">
                 <div class="container">
-<<<<<<< HEAD
                     {% block page_header %}{% endblock %}
-=======
-                    {% block page_header %}
-                        {% if team %}
-                            <div class="dashboard-btn">
-                                <a href="{% url 'sentry-team-dashboard' organization.slug team.slug %}" title="{% trans "Dashboard" %}">
-                                    <i aria-hidden="true" class="icon-list"></i>
-                                </a>
-                            </div>
-                        {% endif %}
-                    {% endblock %}
->>>>>>> ec8e801d
                 </div>
             </div>
         {% endblock %}
