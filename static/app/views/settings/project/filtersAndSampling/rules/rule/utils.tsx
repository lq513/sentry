--- conflicted
+++ resolved
@@ -28,11 +28,8 @@
     case DynamicSamplingInnerName.EVENT_TRANSACTION:
     case DynamicSamplingInnerName.TRACE_TRANSACTION:
       return t('Transactions');
-<<<<<<< HEAD
-=======
     case DynamicSamplingInnerName.EVENT_ERROR_MESSAGES:
       return t('Error Messages');
->>>>>>> 0606359c
     default: {
       Sentry.captureException(new Error('Unknown dynamic sampling condition inner name'));
       return null; // this shall never happen
